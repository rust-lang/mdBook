--- conflicted
+++ resolved
@@ -1,10 +1,6 @@
 [package]
 name = "mdbook"
-<<<<<<< HEAD
-version = "0.4.10"
-=======
 version = "0.4.12"
->>>>>>> 601ebc54
 authors = [
     "Mathieu David <mathieudavid@mathieudavid.org>",
     "Michael-F-Bryan <michaelfbryan@gmail.com>",
