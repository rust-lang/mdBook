--- conflicted
+++ resolved
@@ -240,13 +240,8 @@
           "id": "18",
           "title": "Unicode stress tests"
         },
-<<<<<<< HEAD
         "19": {
-          "body": "Capybara capybara capybara. Capybara capybara capybara.",
-=======
-        "18": {
           "body": "Capybara capybara capybara. Capybara capybara capybara. ThisLongWordIsIncludedSoWeCanCheckThatSufficientlyLongWordsAreOmittedFromTheSearchIndex.",
->>>>>>> a10a57e6
           "breadcrumbs": "First Chapter » No Headers",
           "id": "19",
           "title": "First Chapter"
