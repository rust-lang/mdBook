name: CI
on:
  # Only run when merging to master, or open/synchronize/reopen a PR.
  push:
    branches:
      - master
  pull_request:

jobs:
  test:
    name: Test
    runs-on: ${{ matrix.os }}
    strategy:
      matrix:
        build: [stable, beta, nightly, macos, windows, msrv]
        include:
          - build: stable
            os: ubuntu-latest
            rust: stable
          - build: beta
            os: ubuntu-latest
            rust: beta
          - build: nightly
            os: ubuntu-latest
            rust: nightly
          - build: macos
            os: macos-latest
            rust: stable
          - build: windows
            os: windows-latest
            rust: stable
          - build: msrv
            os: ubuntu-latest
<<<<<<< HEAD
            rust: 1.45.0
=======
            rust: 1.46.0
>>>>>>> 601ebc54
    steps:
    - uses: actions/checkout@master
    - name: Install Rust
      run: bash ci/install-rust.sh ${{ matrix.rust }}
    - name: Build and run tests
      run: cargo test
    - name: Test no default
      run: cargo test --no-default-features

  rustfmt:
    name: Rustfmt
    runs-on: ubuntu-latest
    steps:
    - uses: actions/checkout@master
    - name: Install Rust
      run: rustup update stable && rustup default stable && rustup component add rustfmt
    - run: cargo fmt -- --check<|MERGE_RESOLUTION|>--- conflicted
+++ resolved
@@ -31,11 +31,7 @@
             rust: stable
           - build: msrv
             os: ubuntu-latest
-<<<<<<< HEAD
-            rust: 1.45.0
-=======
             rust: 1.46.0
->>>>>>> 601ebc54
     steps:
     - uses: actions/checkout@master
     - name: Install Rust
