--- conflicted
+++ resolved
@@ -205,7 +205,6 @@
         });
     });
 
-<<<<<<< HEAD
     Array.from(document.querySelectorAll('p > code + code')).forEach(function (cmd) {
         var pre_cmd = cmd.parentNode;
 	if (pre_cmd.childNodes.length == 3) {
@@ -225,10 +224,7 @@
         } 
     });
 
-    if (window.playpen_copyable) {
-=======
     if (window.playground_copyable) {
->>>>>>> 9a9eb012
         Array.from(document.querySelectorAll('pre code')).forEach(function (block) {
             var pre_block = block.parentNode;
             if (!pre_block.classList.contains('playground')) {
@@ -601,17 +597,12 @@
     var clipboardSnippets = new ClipboardJS('.clip-button', {
         text: function (trigger) {
             hideTooltip(trigger);
-<<<<<<< HEAD
-            let playpen = trigger.closest("pre");
-            if (playpen !== null) {
-                return playpen_text(playpen);
+            let playground = trigger.closest("pre");
+            if (playground !== null) {
+                return playground_text(playground);
             } else {
                 return cmd_text(trigger);
             }
-=======
-            let playground = trigger.closest("pre");
-            return playground_text(playground);
->>>>>>> 9a9eb012
         }
     });
 
