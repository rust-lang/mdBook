<!DOCTYPE HTML>
<html lang="{{ language }}" class="sidebar-visible no-js {{ default_theme }}">
    <head>
        <!-- Book generated using mdBook -->
        <meta charset="UTF-8">
        <title>{{ title }}</title>
        {{#if is_print }}
        <meta name="robots" content="noindex" />
        {{/if}}
        {{#if base_url}}
        <base href="{{ base_url }}">
        {{/if}}


        <!-- Custom HTML head -->
        {{> head}}

        <meta content="text/html; charset=utf-8" http-equiv="Content-Type">
        <meta name="description" content="{{ description }}">
        <meta name="viewport" content="width=device-width, initial-scale=1">
        <meta name="theme-color" content="#ffffff" />

        {{#if favicon_svg}}
        <link rel="icon" href="{{ path_to_root }}favicon.svg">
        {{/if}}
        {{#if favicon_png}}
        <link rel="shortcut icon" href="{{ path_to_root }}favicon.png">
        {{/if}}
        <link rel="stylesheet" href="{{ path_to_root }}css/variables.css">
        <link rel="stylesheet" href="{{ path_to_root }}css/general.css">
        <link rel="stylesheet" href="{{ path_to_root }}css/chrome.css">
        {{#if print_enable}}
        <link rel="stylesheet" href="{{ path_to_root }}css/print.css" media="print">
        {{/if}}

        <!-- Fonts -->
        <link rel="stylesheet" href="{{ path_to_root }}FontAwesome/css/font-awesome.css">
        {{#if copy_fonts}}
        <link rel="stylesheet" href="{{ path_to_root }}fonts/fonts.css">
        {{/if}}

        <!-- Highlight.js Stylesheets -->
        <link rel="stylesheet" href="{{ path_to_root }}highlight.css">
        <link rel="stylesheet" href="{{ path_to_root }}tomorrow-night.css">
        <link rel="stylesheet" href="{{ path_to_root }}ayu-highlight.css">

        <!-- Custom theme stylesheets -->
        {{#each additional_css}}
        <link rel="stylesheet" href="{{ ../path_to_root }}{{ this }}">
        {{/each}}

        {{#if mathjax_support}}
        <!-- MathJax -->
        <script async type="text/javascript" src="https://cdnjs.cloudflare.com/ajax/libs/mathjax/2.7.1/MathJax.js?config=TeX-AMS-MML_HTMLorMML"></script>
        {{/if}}
    </head>
    <body>
        <!-- Provide site root to javascript -->
        <script type="text/javascript">
            var path_to_root = "{{ path_to_root }}";
            var default_theme = window.matchMedia("(prefers-color-scheme: dark)").matches ? "{{ preferred_dark_theme }}" : "{{ default_theme }}";
        </script>

        <!-- Work around some values being stored in localStorage wrapped in quotes -->
        <script type="text/javascript">
            try {
                var theme = localStorage.getItem('mdbook-theme');
                var sidebar = localStorage.getItem('mdbook-sidebar');

                if (theme.startsWith('"') && theme.endsWith('"')) {
                    localStorage.setItem('mdbook-theme', theme.slice(1, theme.length - 1));
                }

                if (sidebar.startsWith('"') && sidebar.endsWith('"')) {
                    localStorage.setItem('mdbook-sidebar', sidebar.slice(1, sidebar.length - 1));
                }
            } catch (e) { }
        </script>

        <!-- Set the theme before any content is loaded, prevents flash -->
        <script type="text/javascript">
            var theme;
            try { theme = localStorage.getItem('mdbook-theme'); } catch(e) { }
            if (theme === null || theme === undefined) { theme = default_theme; }
            var html = document.querySelector('html');
            html.classList.remove('no-js')
            html.classList.remove('{{ default_theme }}')
            html.classList.add(theme);
            html.classList.add('js');
        </script>

        <!-- Hide / unhide sidebar before it is displayed -->
        <script type="text/javascript">
            var html = document.querySelector('html');
            var sidebar = 'hidden';
            if (document.body.clientWidth >= 1080) {
                try { sidebar = localStorage.getItem('mdbook-sidebar'); } catch(e) { }
                sidebar = sidebar || 'visible';
            }
            html.classList.remove('sidebar-visible');
            html.classList.add("sidebar-" + sidebar);
        </script>

        <nav id="sidebar" class="sidebar" aria-label="Table of contents">
            <div class="sidebar-scrollbox">
                {{#toc}}{{/toc}}
            </div>
            <div id="sidebar-resize-handle" class="sidebar-resize-handle"></div>
        </nav>

        <div id="page-wrapper" class="page-wrapper">

            <div class="page">
                {{> header}}
                <div id="menu-bar-hover-placeholder"></div>
                <div id="menu-bar" class="menu-bar sticky bordered">
                    <div class="left-buttons">
                        <button id="sidebar-toggle" class="icon-button" type="button" title="Toggle Table of Contents" aria-label="Toggle Table of Contents" aria-controls="sidebar">
                            <i class="fa fa-bars"></i>
                        </button>
                        <button id="theme-toggle" class="icon-button" type="button" title="Change theme" aria-label="Change theme" aria-haspopup="true" aria-expanded="false" aria-controls="theme-list">
                            <i class="fa fa-paint-brush"></i>
                        </button>
                        <ul id="theme-list" class="theme-popup" aria-label="Themes" role="menu">
                            <li role="none"><button role="menuitem" class="theme" id="light">{{ theme_option "Light" }}</button></li>
                            <li role="none"><button role="menuitem" class="theme" id="rust">{{ theme_option "Rust" }}</button></li>
                            <li role="none"><button role="menuitem" class="theme" id="coal">{{ theme_option "Coal" }}</button></li>
                            <li role="none"><button role="menuitem" class="theme" id="navy">{{ theme_option "Navy" }}</button></li>
                            <li role="none"><button role="menuitem" class="theme" id="ayu">{{ theme_option "Ayu" }}</button></li>
                        </ul>
                        {{#if search_enabled}}
                        <button id="search-toggle" class="icon-button" type="button" title="Search. (Shortkey: s)" aria-label="Toggle Searchbar" aria-expanded="false" aria-keyshortcuts="S" aria-controls="searchbar">
                            <i class="fa fa-search"></i>
                        </button>
                        {{/if}}
                    </div>

                    <h1 class="menu-title">{{ book_title }}</h1>
<<<<<<< HEAD
=======

                    <div class="right-buttons">
                        {{#if print_enable}}
                        <a href="{{ path_to_root }}print.html" title="Print this book" aria-label="Print this book">
                            <i id="print-button" class="fa fa-print"></i>
                        </a>
                        {{/if}}
                        {{#if git_repository_url}}
                        <a href="{{git_repository_url}}" title="Git repository" aria-label="Git repository">
                            <i id="git-repository-button" class="fa {{git_repository_icon}}"></i>
                        </a>
                        {{/if}}
                    </div>
>>>>>>> 9a9eb012
                </div>

                {{#if search_enabled}}
                <div id="search-wrapper" class="hidden">
                    <form id="searchbar-outer" class="searchbar-outer">
                        <input type="search" name="search" id="searchbar" name="searchbar" placeholder="Search this book ..." aria-controls="searchresults-outer" aria-describedby="searchresults-header">
                    </form>
                    <div id="searchresults-outer" class="searchresults-outer hidden">
                        <div id="searchresults-header" class="searchresults-header"></div>
                        <ul id="searchresults">
                        </ul>
                    </div>
                </div>
                {{/if}}

                <!-- Apply ARIA attributes after the sidebar and the sidebar toggle button are added to the DOM -->
                <script type="text/javascript">
                    document.getElementById('sidebar-toggle').setAttribute('aria-expanded', sidebar === 'visible');
                    document.getElementById('sidebar').setAttribute('aria-hidden', sidebar !== 'visible');
                    Array.from(document.querySelectorAll('#sidebar a')).forEach(function(link) {
                        link.setAttribute('tabIndex', sidebar === 'visible' ? 0 : -1);
                    });
                </script>

                <div id="content" class="content">
                    <main>
                        {{{ content }}}
                    </main>

                    <nav class="nav-wrapper" aria-label="Page navigation">
                        <!-- Mobile navigation buttons -->
                        {{#previous}}
                            <a rel="prev" href="{{ path_to_root }}{{link}}" class="mobile-nav-chapters previous" title="Previous chapter" aria-label="Previous chapter" aria-keyshortcuts="Left">
                                <i class="fa fa-angle-left"></i>
                            </a>
                        {{/previous}}

                        {{#next}}
                            <a rel="next" href="{{ path_to_root }}{{link}}" class="mobile-nav-chapters next" title="Next chapter" aria-label="Next chapter" aria-keyshortcuts="Right">
                                <i class="fa fa-angle-right"></i>
                            </a>
                        {{/next}}

                        <div style="clear: both"></div>
                    </nav>
                </div>
            </div>

            <nav class="nav-wide-wrapper" aria-label="Page navigation">
                {{#previous}}
                    <a rel="prev" href="{{ path_to_root }}{{link}}" class="nav-chapters previous" title="Previous chapter" aria-label="Previous chapter" aria-keyshortcuts="Left">
                        <i class="fa fa-angle-left"></i>
                    </a>
                {{/previous}}

                {{#next}}
                    <a rel="next" href="{{ path_to_root }}{{link}}" class="nav-chapters next" title="Next chapter" aria-label="Next chapter" aria-keyshortcuts="Right">
                        <i class="fa fa-angle-right"></i>
                    </a>
                {{/next}}
            </nav>

        </div>

        {{#if livereload}}
        <!-- Livereload script (if served using the cli tool) -->
        <script type="text/javascript">
            var socket = new WebSocket("{{{livereload}}}");
            socket.onmessage = function (event) {
                if (event.data === "reload") {
                    socket.close();
                    location.reload();
                }
            };

            window.onbeforeunload = function() {
                socket.close();
            }
        </script>
        {{/if}}

        {{#if google_analytics}}
        <!-- Google Analytics Tag -->
        <script type="text/javascript">
            var localAddrs = ["localhost", "127.0.0.1", ""];

            // make sure we don't activate google analytics if the developer is
            // inspecting the book locally...
            if (localAddrs.indexOf(document.location.hostname) === -1) {
                (function(i,s,o,g,r,a,m){i['GoogleAnalyticsObject']=r;i[r]=i[r]||function(){
                (i[r].q=i[r].q||[]).push(arguments)},i[r].l=1*new Date();a=s.createElement(o),
                m=s.getElementsByTagName(o)[0];a.async=1;a.src=g;m.parentNode.insertBefore(a,m)
                })(window,document,'script','https://www.google-analytics.com/analytics.js','ga');

                ga('create', '{{google_analytics}}', 'auto');
                ga('send', 'pageview');
            }
        </script>
        {{/if}}

        {{#if playground_line_numbers}}
        <script type="text/javascript">
            window.playground_line_numbers = true;
        </script>
        {{/if}}

        {{#if playground_copyable}}
        <script type="text/javascript">
            window.playground_copyable = true;
        </script>
        {{/if}}

        {{#if playground_js}}
        <script src="{{ path_to_root }}ace.js" type="text/javascript" charset="utf-8"></script>
        <script src="{{ path_to_root }}editor.js" type="text/javascript" charset="utf-8"></script>
        <script src="{{ path_to_root }}mode-rust.js" type="text/javascript" charset="utf-8"></script>
        <script src="{{ path_to_root }}theme-dawn.js" type="text/javascript" charset="utf-8"></script>
        <script src="{{ path_to_root }}theme-tomorrow_night.js" type="text/javascript" charset="utf-8"></script>
        {{/if}}

        {{#if search_js}}
        <script src="{{ path_to_root }}elasticlunr.min.js" type="text/javascript" charset="utf-8"></script>
        <script src="{{ path_to_root }}mark.min.js" type="text/javascript" charset="utf-8"></script>
        <script src="{{ path_to_root }}searcher.js" type="text/javascript" charset="utf-8"></script>
        {{/if}}

        <script src="{{ path_to_root }}clipboard.min.js" type="text/javascript" charset="utf-8"></script>
        <script src="{{ path_to_root }}highlight.js" type="text/javascript" charset="utf-8"></script>
        <script src="{{ path_to_root }}book.js" type="text/javascript" charset="utf-8"></script>

        <!-- Custom JS scripts -->
        {{#each additional_js}}
        <script type="text/javascript" src="{{ ../path_to_root }}{{this}}"></script>
        {{/each}}

        {{#if is_print}}
        {{#if mathjax_support}}
        <script type="text/javascript">
        window.addEventListener('load', function() {
            MathJax.Hub.Register.StartupHook('End', function() {
                window.setTimeout(window.print, 100);
            });
        });
        </script>
        {{else}}
        <script type="text/javascript">
        window.addEventListener('load', function() {
            window.setTimeout(window.print, 100);
        });
        </script>
        {{/if}}
        {{/if}}

    </body>
</html><|MERGE_RESOLUTION|>--- conflicted
+++ resolved
@@ -136,8 +136,6 @@
                     </div>
 
                     <h1 class="menu-title">{{ book_title }}</h1>
-<<<<<<< HEAD
-=======
 
                     <div class="right-buttons">
                         {{#if print_enable}}
@@ -151,7 +149,6 @@
                         </a>
                         {{/if}}
                     </div>
->>>>>>> 9a9eb012
                 </div>
 
                 {{#if search_enabled}}
