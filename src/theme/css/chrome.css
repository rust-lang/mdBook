/* CSS for UI elements (a.k.a. chrome) */

@import 'variables.css';

::-webkit-scrollbar {
    background: var(--bg);
}
::-webkit-scrollbar-thumb {
    background: var(--scrollbar);
}
html {
    scrollbar-color: var(--scrollbar) var(--bg);
}
#searchresults a,
.content a:link,
a:visited,
a > .hljs {
    color: var(--links);
}

/* Menu Bar */

#menu-bar,
#menu-bar-hover-placeholder {
    z-index: 101;
    margin: auto calc(0px - var(--page-padding));
}
#menu-bar {
    position: relative;
    display: flex;
    flex-wrap: wrap;
    background-color: var(--bg);
    border-bottom-color: var(--bg);
    border-bottom-width: 1px;
    border-bottom-style: solid;
}
#menu-bar.sticky,
.js #menu-bar-hover-placeholder:hover + #menu-bar,
.js #menu-bar:hover,
.js.sidebar-visible #menu-bar {
    position: -webkit-sticky;
    position: sticky;
    top: 0 !important;
}
#menu-bar-hover-placeholder {
    position: sticky;
    position: -webkit-sticky;
    top: 0;
    height: var(--menu-bar-height);
}
#menu-bar.bordered {
    border-bottom-color: var(--table-border-color);
}
#menu-bar i, #menu-bar .icon-button {
    position: relative;
    padding: 0 8px;
    z-index: 10;
    line-height: var(--menu-bar-height);
    cursor: pointer;
    transition: color 0.5s;
}
@media only screen and (max-width: 420px) {
    #menu-bar i, #menu-bar .icon-button {
        padding: 0 5px;
    }
}

.icon-button {
    border: none;
    background: none;
    padding: 0;
    color: inherit;
}
.icon-button i {
    margin: 0;
}

.right-buttons {
    margin: 0 15px;
}
.right-buttons a {
    text-decoration: none;
}

.left-buttons {
    display: flex;
    margin: 0 5px;
}
.no-js .left-buttons {
    display: none;
}

.menu-title {
    display: inline-block;
    font-weight: 200;
    font-size: 20px;
    line-height: var(--menu-bar-height);
    text-align: center;
    margin: 0;
    flex: 1;
    white-space: nowrap;
    overflow: hidden;
    text-overflow: ellipsis;
}
.js .menu-title {
    cursor: pointer;
}

.menu-bar,
.menu-bar:visited,
.nav-chapters,
.nav-chapters:visited,
.mobile-nav-chapters,
.mobile-nav-chapters:visited,
.menu-bar .icon-button,
.menu-bar a i {
    color: var(--icons);
}

.menu-bar i:hover,
.menu-bar .icon-button:hover,
.nav-chapters:hover,
.mobile-nav-chapters i:hover {
    color: var(--icons-hover);
}

/* Nav Icons */

.nav-chapters {
    font-size: 2.5em;
    text-align: center;
    text-decoration: none;

    position: fixed;
<<<<<<< HEAD
    top: var(--menu-bar-height);
=======
    top: 0;
>>>>>>> a8d6337a
    bottom: 0;
    margin: 0;
    max-width: 150px;
    min-width: 90px;

    display: flex;
    justify-content: center;
    align-content: center;
    flex-direction: column;

    transition: color 0.5s, background-color 0.5s;
}

.nav-chapters:hover {
    text-decoration: none;
    background-color: var(--theme-hover);
    transition: background-color 0.15s, color 0.15s;
}

.nav-wrapper {
    margin-top: 50px;
    display: none;
}

.mobile-nav-chapters {
    font-size: 2.5em;
    text-align: center;
    text-decoration: none;
    width: 90px;
    border-radius: 5px;
    background-color: var(--sidebar-bg);
}

.previous {
    float: left;
}

.next {
    float: right;
    right: var(--page-padding);
}

@media only screen and (max-width: 1080px) {
    .nav-wide-wrapper { display: none; }
    .nav-wrapper { display: block; }
}

@media only screen and (max-width: 1380px) {
    .sidebar-visible .nav-wide-wrapper { display: none; }
    .sidebar-visible .nav-wrapper { display: block; }
}

/* Inline code */

:not(pre) > .hljs {
    display: inline-block;
    vertical-align: middle;
    padding: 0.1em 0.3em;
    border-radius: 3px;
}

:not(pre):not(a) > .hljs {
    color: var(--inline-code-color);
    overflow-x: initial;
}

a:hover > .hljs {
    text-decoration: underline;
}

pre {
    position: relative;
}
pre > .buttons {
    position: absolute;
    z-index: 100;
    right: 5px;
    top: 5px;

    color: var(--sidebar-fg);
    cursor: pointer;
}
pre > .buttons :hover {
    color: var(--sidebar-active);
}
pre > .buttons i {
    margin-left: 8px;
}
pre > .buttons button {
    color: inherit;
    background: transparent;
    border: none;
    cursor: inherit;
}
pre > .result {
    margin-top: 10px;
}

/* Search */

#searchresults a {
    text-decoration: none;
}

mark {
    border-radius: 2px;
    padding: 0 3px 1px 3px;
    margin: 0 -3px -1px -3px;
    background-color: var(--search-mark-bg);
    transition: background-color 300ms linear;
    cursor: pointer;
}

mark.fade-out {
    background-color: rgba(0,0,0,0) !important;
    cursor: auto;
}

.searchbar-outer {
    margin-left: auto;
    margin-right: auto;
    max-width: var(--content-max-width);
}

#searchbar {
    width: 100%;
    margin: 5px auto 0px auto;
    padding: 10px 16px;
    transition: box-shadow 300ms ease-in-out;
    border: 1px solid var(--searchbar-border-color);
    border-radius: 3px;
    background-color: var(--searchbar-bg);
    color: var(--searchbar-fg);
}
#searchbar:focus,
#searchbar.active {
    box-shadow: 0 0 3px var(--searchbar-shadow-color);
}

.searchresults-header {
    font-weight: bold;
    font-size: 1em;
    padding: 18px 0 0 5px;
    color: var(--searchresults-header-fg);
}

.searchresults-outer {
    margin-left: auto;
    margin-right: auto;
    max-width: var(--content-max-width);
    border-bottom: 1px dashed var(--searchresults-border-color);
}

ul#searchresults {
    list-style: none;
    padding-left: 20px;
}
ul#searchresults li {
    margin: 10px 0px;
    padding: 2px;
    border-radius: 2px;
}
ul#searchresults li.focus {
    background-color: var(--searchresults-li-bg);
}
ul#searchresults span.teaser {
    display: block;
    clear: both;
    margin: 5px 0 0 20px;
    font-size: 0.8em;
}
ul#searchresults span.teaser em {
    font-weight: bold;
    font-style: normal;
}

/* Sidebar */

.sidebar {
    position: fixed;
    left: 0;
    top: 0;
    bottom: 0;
    width: var(--sidebar-width);
    font-size: 0.875em;
    box-sizing: border-box;
    -webkit-overflow-scrolling: touch;
    overscroll-behavior-y: contain;
    background-color: var(--sidebar-bg);
    color: var(--sidebar-fg);
}
.sidebar-resizing {
    -moz-user-select: none;
    -webkit-user-select: none;
    -ms-user-select: none;
    user-select: none;
}
.js:not(.sidebar-resizing) .sidebar {
    transition: transform 0.3s; /* Animation: slide away */
}
.sidebar code {
    line-height: 2em;
}
.sidebar .sidebar-scrollbox {
    overflow-y: auto;
    position: absolute;
    top: 0;
    bottom: 0;
    left: 0;
    right: 0;
    padding: 10px 10px;
}
.sidebar .sidebar-resize-handle {
    position: absolute;
    cursor: col-resize;
    width: 0;
    right: 0;
    top: 0;
    bottom: 0;
}
.js .sidebar .sidebar-resize-handle {
    cursor: col-resize;
    width: 5px;
}
.sidebar-hidden .sidebar {
    transform: translateX(calc(0px - var(--sidebar-width)));
}
.sidebar::-webkit-scrollbar {
    background: var(--sidebar-bg);
}
.sidebar::-webkit-scrollbar-thumb {
    background: var(--scrollbar);
}

.sidebar-visible .page-wrapper {
    transform: translateX(var(--sidebar-width));
}
@media only screen and (min-width: 620px) {
    .sidebar-visible .page-wrapper {
        transform: none;
        margin-left: var(--sidebar-width);
    }
}

.chapter {
    list-style: none outside none;
    padding-left: 0;
    line-height: 2.2em;
}
.chapter li {
    color: var(--sidebar-non-existant);
}
.chapter li a {
    display: block;
    padding: 0;
    text-decoration: none;
    color: var(--sidebar-fg);
}

.chapter li a:hover {
    color: var(--sidebar-active);
}

.chapter li .active {
    color: var(--sidebar-active);
}

.spacer {
    width: 100%;
    height: 3px;
    margin: 5px 0px;
}
.chapter .spacer {
    background-color: var(--sidebar-spacer);
}

@media (-moz-touch-enabled: 1), (pointer: coarse) {
    .chapter li a { padding: 5px 0; }
    .spacer { margin: 10px 0; }
}

.section {
    list-style: none outside none;
    padding-left: 20px;
    line-height: 1.9em;
}

/* Theme Menu Popup */

.theme-popup {
    position: absolute;
    left: 10px;
    top: var(--menu-bar-height);
    z-index: 1000;
    border-radius: 4px;
    font-size: 0.7em;
    color: var(--fg);
    background: var(--theme-popup-bg);
    border: 1px solid var(--theme-popup-border);
    margin: 0;
    padding: 0;
    list-style: none;
    display: none;
}
.theme-popup .default {
    color: var(--icons);
}
.theme-popup .theme {
    width: 100%;
    border: 0;
    margin: 0;
    padding: 2px 10px;
    line-height: 25px;
    white-space: nowrap;
    text-align: left;
    cursor: pointer;
    color: inherit;
    background: inherit;
    font-size: inherit;
}
.theme-popup .theme:hover {
    background-color: var(--theme-hover);
}
.theme-popup .theme:hover:first-child,
.theme-popup .theme:hover:last-child {
    border-top-left-radius: inherit;
    border-top-right-radius: inherit;
}<|MERGE_RESOLUTION|>--- conflicted
+++ resolved
@@ -132,11 +132,7 @@
     text-decoration: none;
 
     position: fixed;
-<<<<<<< HEAD
-    top: var(--menu-bar-height);
-=======
     top: 0;
->>>>>>> a8d6337a
     bottom: 0;
     margin: 0;
     max-width: 150px;
