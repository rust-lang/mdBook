<<<<<<< HEAD
use crate::{first_chapter, get_book_dir, open};
use clap::{arg, Arg, ArgMatches, Command};
=======
use crate::{get_book_dir, open};
use clap::{arg, App, Arg, ArgMatches};
>>>>>>> c8db0c8e
use mdbook::errors::Result;
use mdbook::MDBook;

// Create clap subcommand arguments
pub fn make_subcommand<'help>() -> Command<'help> {
    Command::new("build")
        .about("Builds a book from its markdown files")
        .arg(
            Arg::new("dest-dir")
                .short('d')
                .long("dest-dir")
                .value_name("dest-dir")
                .help(
                    "Output directory for the book{n}\
                    Relative paths are interpreted relative to the book's root directory.{n}\
                    If omitted, mdBook uses build.build-dir from book.toml or defaults to `./book`.",
                ),
        )
        .arg(arg!([dir]
            "Root directory for the book{n}\
            (Defaults to the Current Directory when omitted)"
        ))
        .arg(arg!(-o --open "Opens the compiled book in a web browser"))
}

// Build command implementation
pub fn execute(args: &ArgMatches) -> Result<()> {
    let book_dir = get_book_dir(args);
    let mut book = MDBook::load(&book_dir)?;

    if let Some(dest_dir) = args.value_of("dest-dir") {
        book.config.build.build_dir = dest_dir.into();
    }

    book.build()?;

    if args.is_present("open") {
        // FIXME: What's the right behaviour if we don't use the HTML renderer?
        let path = book.build_dir_for("html").join("index.html");
        if !path.exists() {
            error!("No chapter available to open");
            std::process::exit(1)
        }
        open(path);
    }

    Ok(())
}<|MERGE_RESOLUTION|>--- conflicted
+++ resolved
@@ -1,10 +1,5 @@
-<<<<<<< HEAD
-use crate::{first_chapter, get_book_dir, open};
+use crate::{get_book_dir, open};
 use clap::{arg, Arg, ArgMatches, Command};
-=======
-use crate::{get_book_dir, open};
-use clap::{arg, App, Arg, ArgMatches};
->>>>>>> c8db0c8e
 use mdbook::errors::Result;
 use mdbook::MDBook;
 
