--- conflicted
+++ resolved
@@ -7,23 +7,6 @@
 pub fn make_subcommand<'help>() -> App<'help> {
     App::new("test")
         .about("Tests that a book's Rust code samples compile")
-<<<<<<< HEAD
-        .arg_from_usage(
-            "-d, --dest-dir=[dest-dir] 'Output directory for the book{n}\
-             Relative paths are interpreted relative to the book's root directory.{n}\
-             If omitted, mdBook uses build.build-dir from book.toml or defaults to `./book`.'",
-        ).arg_from_usage(
-            "-c, --chapter=[name] 'Only test the specified chapter{n}\
-            Where the name of the chapter is defined in the SUMMARY.md file.'"
-        )
-
-        .arg_from_usage(
-            "[dir] 'Root directory for the book{n}\
-             (Defaults to the Current Directory when omitted)'",
-        )
-        .arg(Arg::with_name("library-path")
-            .short("L")
-=======
         .arg(
             Arg::new("dest-dir")
                 .short('d')
@@ -34,6 +17,15 @@
                     Relative paths are interpreted relative to the book's root directory.{n}\
                     If omitted, mdBook uses build.build-dir from book.toml or defaults to `./book`.",
                 ),
+        ).arg(
+            Arg::new("chapter")
+                .short('c')
+                .long("chapter")
+                .value_name("chapter")
+                .help(
+                    "Only test the specified chapter{n}\
+                    Where the name of the chapter is defined in the SUMMARY.md file."
+                )
         )
         .arg(arg!([dir]
             "Root directory for the book{n}\
@@ -41,7 +33,6 @@
         ))
         .arg(Arg::new("library-path")
             .short('L')
->>>>>>> 5bea8311
             .long("library-path")
             .value_name("dir")
             .takes_value(true)
@@ -59,11 +50,7 @@
         .values_of("library-path")
         .map(std::iter::Iterator::collect)
         .unwrap_or_default();
-    let chapter: &str = if args.is_present("chapter") {
-        args.value_of("chapter").unwrap_or_default()
-    } else {
-        ""
-    };
+    let chapter: Option<&str> = args.value_of("chapter");
 
     let book_dir = get_book_dir(args);
     let mut book = MDBook::load(&book_dir)?;
