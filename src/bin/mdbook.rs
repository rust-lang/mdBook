--- conflicted
+++ resolved
@@ -1,8 +1,4 @@
 extern crate chrono;
-<<<<<<< HEAD
-=======
-#[macro_use]
->>>>>>> 55f7ed1c
 extern crate clap;
 extern crate env_logger;
 extern crate error_chain;
@@ -35,36 +31,15 @@
 fn main() {
     init_logger();
 
-<<<<<<< HEAD
     let opt = Opts::from_args();
-=======
-    // Create a list of valid arguments and sub-commands
-    let app = App::new(NAME)
-                .about("Create a book in form of a static website from markdown files")
-                .author("Mathieu David <mathieudavid@mathieudavid.org>")
-                // Get the version from our Cargo.toml using clap's crate_version!() macro
-                .version(concat!("v",crate_version!()))
-                .setting(AppSettings::ArgRequiredElseHelp)
-                .after_help("For more information about a specific command, \
-                             try `mdbook <command> --help`\n\
-                             Source code for mdbook available \
-                             at: https://github.com/rust-lang-nursery/mdBook")
-                .subcommand(init::make_subcommand())
-                .subcommand(build::make_subcommand())
-                .subcommand(test::make_subcommand())
-                .subcommand(clean::make_subcommand());
-
-    #[cfg(feature = "watch")]
-    let app = app.subcommand(watch::make_subcommand());
-    #[cfg(feature = "serve")]
-    let app = app.subcommand(serve::make_subcommand());
->>>>>>> 55f7ed1c
 
     let res = match opt {
         Opts::Init(x) => init::execute(x),
         Opts::Build(x) => build::execute(x),
         Opts::Clean(x) => clean::execute(x),
+        #[cfg(feature = "watch")]
         Opts::Watch(x) => watch::execute(x),
+        #[cfg(feature = "serve")]
         Opts::Serve(x) => serve::execute(x),
         Opts::Test(x) => test::execute(x),
     };
