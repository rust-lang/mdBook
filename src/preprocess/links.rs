--- conflicted
+++ resolved
@@ -9,14 +9,9 @@
 use std::path::{Path, PathBuf};
 
 use super::{Preprocessor, PreprocessorContext};
-<<<<<<< HEAD
-use crate::book::{Book, BookItem, Chapter};
-use ammonia::url::form_urlencoded::Target;
-=======
 use crate::book::{Book, BookItem};
 use log::{error, warn};
 use once_cell::sync::Lazy;
->>>>>>> c640294d
 
 const ESCAPE_CHAR: char = '\\';
 const MAX_LINK_NESTED_DEPTH: usize = 10;
@@ -31,7 +26,7 @@
 ///   block and provides them to Rustdoc for testing.
 /// - `{{# playground}}` - Insert runnable Rust files
 /// - `{{# title}}` - Override \<title\> of a webpage.
-#[derive(Default, Clone)]
+#[derive(Default)]
 pub struct LinkPreprocessor;
 
 impl LinkPreprocessor {
@@ -50,7 +45,6 @@
 
     fn run(&self, ctx: &PreprocessorContext, mut book: Book) -> Result<Book> {
         let src_dir = ctx.root.join(&ctx.config.book.src);
-        trace!("src = {:?}", &src_dir.display());
 
         book.for_each_mut(|section: &mut BookItem| {
             if let BookItem::Chapter(ref mut ch) = *section {
@@ -62,7 +56,7 @@
 
                     let mut chapter_title = ch.name.clone();
                     let content =
-                        replace_all(&ch.content, base, chapter_path, 0, &mut chapter_title, false);
+                        replace_all(&ch.content, base, chapter_path, 0, &mut chapter_title);
                     ch.content = content;
                     if chapter_title != ch.name {
                         ctx.chapter_titles
@@ -75,28 +69,6 @@
 
         Ok(book)
     }
-
-    /// Pre-process one chapter's content by supplied preprocessor
-    fn preprocess_chapter(&self, ctx: &PreprocessorContext, chapter: &mut Chapter) -> Result<()> {
-        if let Some(ref chapter_path) = chapter.path {
-            let src_dir = ctx.root.join(&ctx.config.book.src);
-            trace!("src_dir = {:?}", &src_dir.display());
-            let base = chapter_path
-                .parent()
-                .map(|dir| src_dir.join(dir))
-                .expect("All book items have a parent");
-
-            trace!("base = {:?}", &base.display());
-            // replace link {{#rustdoc_include ../listings/ch02-guessing-game-tutorial/listing-02-01/src/main.rs:print}}
-            // by lined content with removing # dashed lines
-            let mut chapter_title:String = chapter.name.clone();
-            let updated_content = replace_all(
-                &chapter.content.clone(), base, chapter_path, 0, chapter_title.as_mut_string(), true);
-            trace!("updated_content = {:?}", updated_content.len());
-            chapter.content = updated_content;
-        }
-        Ok(())
-    }
 }
 
 fn replace_all<P1, P2>(
@@ -105,7 +77,6 @@
     source: P2,
     depth: usize,
     chapter_title: &mut String,
-    cutoff_commented_lines: bool
 ) -> String
 where
     P1: AsRef<Path>,
@@ -116,18 +87,14 @@
     // we therefore have to store the difference to correct this
     let path = path.as_ref();
     let source = source.as_ref();
-    trace!("replace_all: path = {:?}, source={:?}", path.display(), source.display());
     let mut previous_end_index = 0;
     let mut replaced = String::new();
 
     for link in find_links(s) {
-        let slice_string = &s[previous_end_index..link.start_index];
-        trace!("replace_all: slice_string = {:?}", slice_string);
-        replaced.push_str(slice_string);
-
-        match link.render_with_path(&path, chapter_title, cutoff_commented_lines) {
+        replaced.push_str(&s[previous_end_index..link.start_index]);
+
+        match link.render_with_path(&path, chapter_title) {
             Ok(new_content) => {
-                trace!("replace_all: new_content = {:?}", new_content);
                 if depth < MAX_LINK_NESTED_DEPTH {
                     if let Some(rel_path) = link.link_type.relative_path(path) {
                         replaced.push_str(&replace_all(
@@ -136,7 +103,6 @@
                             source,
                             depth + 1,
                             chapter_title,
-                            true
                         ));
                     } else {
                         replaced.push_str(&new_content);
@@ -163,7 +129,6 @@
     }
 
     replaced.push_str(&s[previous_end_index..]);
-    trace!("replaced = [{:?}]", replaced.len());
     replaced
 }
 
@@ -358,7 +323,6 @@
         &self,
         base: P,
         chapter_title: &mut String,
-        cutoff_commented_lines: bool
     ) -> Result<String> {
         let base = base.as_ref();
         match self.link_type {
@@ -366,6 +330,7 @@
             LinkType::Escaped => Ok((&self.link_text[1..]).to_owned()),
             LinkType::Include(ref pat, ref range_or_anchor) => {
                 let target = base.join(pat);
+
                 fs::read_to_string(&target)
                     .map(|s| match range_or_anchor {
                         RangeOrAnchor::Range(range) => take_lines(&s, range.clone()),
@@ -381,14 +346,14 @@
             }
             LinkType::RustdocInclude(ref pat, ref range_or_anchor) => {
                 let target = base.join(pat);
-                debug!("render_with_path: target = {:?}", &target.display());
+
                 fs::read_to_string(&target)
                     .map(|s| match range_or_anchor {
                         RangeOrAnchor::Range(range) => {
-                            take_rustdoc_include_lines(&s, range.clone(), cutoff_commented_lines)
+                            take_rustdoc_include_lines(&s, range.clone())
                         }
                         RangeOrAnchor::Anchor(anchor) => {
-                            take_rustdoc_include_anchored_lines(&s, anchor, cutoff_commented_lines)
+                            take_rustdoc_include_anchored_lines(&s, anchor)
                         }
                     })
                     .with_context(|| {
@@ -479,7 +444,7 @@
         {{#include file.rs}} << an escaped link!
         ```";
         let mut chapter_title = "test_replace_all_escaped".to_owned();
-        assert_eq!(replace_all(start, "", "", 0, &mut chapter_title, false), end);
+        assert_eq!(replace_all(start, "", "", 0, &mut chapter_title), end);
     }
 
     #[test]
@@ -491,7 +456,7 @@
         # My Chapter
         ";
         let mut chapter_title = "test_set_chapter_title".to_owned();
-        assert_eq!(replace_all(start, "", "", 0, &mut chapter_title, true), end);
+        assert_eq!(replace_all(start, "", "", 0, &mut chapter_title), end);
         assert_eq!(chapter_title, "My Title");
     }
 
