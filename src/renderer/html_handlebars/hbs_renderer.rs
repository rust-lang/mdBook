--- conflicted
+++ resolved
@@ -847,7 +847,6 @@
             let code = &caps[3];
             let lang_class = format!("language-{}", playground_config.language);
 
-<<<<<<< HEAD
             if classes.contains(lang_class.as_str()) {
                 if playground_config.language == "rust" {
                     add_playground_pre_rust(playground_config, edition, classes, text, code)
@@ -855,51 +854,6 @@
                     format!(
                         "<pre class=\"playground\"><code class=\"{}\">{}</code></pre>",
                         classes, code
-=======
-            if classes.contains("language-rust") {
-                if (!classes.contains("ignore")
-                    && !classes.contains("noplayground")
-                    && !classes.contains("noplaypen")
-                    && playground_config.runnable)
-                    || classes.contains("mdbook-runnable")
-                {
-                    let contains_e2015 = classes.contains("edition2015");
-                    let contains_e2018 = classes.contains("edition2018");
-                    let contains_e2021 = classes.contains("edition2021");
-                    let edition_class = if contains_e2015 || contains_e2018 || contains_e2021 {
-                        // the user forced edition, we should not overwrite it
-                        ""
-                    } else {
-                        match edition {
-                            Some(RustEdition::E2015) => " edition2015",
-                            Some(RustEdition::E2018) => " edition2018",
-                            Some(RustEdition::E2021) => " edition2021",
-                            None => "",
-                        }
-                    };
-
-                    // wrap the contents in an external pre block
-                    format!(
-                        "<pre class=\"playground\"><code class=\"{}{}\">{}</code></pre>",
-                        classes,
-                        edition_class,
-                        {
-                            let content: Cow<'_, str> = if playground_config.editable
-                                && classes.contains("editable")
-                                || text.contains("fn main")
-                                || text.contains("quick_main!")
-                            {
-                                code.into()
-                            } else {
-                                // we need to inject our own main
-                                let (attrs, code) = partition_source(code);
-
-                                format!("# #![allow(unused)]\n{}#fn main() {{\n{}#}}", attrs, code)
-                                    .into()
-                            };
-                            hide_lines(&content)
-                        }
->>>>>>> c8db0c8e
                     )
                 }
             } else {
@@ -910,7 +864,6 @@
         .into_owned()
 }
 
-<<<<<<< HEAD
 /// Ensures proper formatting specifically for rust code
 fn add_playground_pre_rust(
     playground_config: &Playground,
@@ -921,7 +874,8 @@
 ) -> String {
     if (!classes.contains("ignore")
         && !classes.contains("noplayground")
-        && !classes.contains("noplaypen"))
+        && !classes.contains("noplaypen")
+        && playground_config.runnable)
         || classes.contains("mdbook-runnable")
     {
         let contains_e2015 = classes.contains("edition2015");
@@ -938,12 +892,12 @@
                 None => "",
             }
         };
-        let all_classes = format!("{}{}", classes, edition_class);
 
         // wrap the contents in an external pre block
         format!(
-            "<pre class=\"playground\"><code class=\"{}\">{}</code></pre>",
-            all_classes,
+            "<pre class=\"playground\"><code class=\"{}{}\">{}</code></pre>",
+            classes,
+            edition_class,
             {
                 let content: Cow<'_, str> = if playground_config.editable
                     && classes.contains("editable")
@@ -955,7 +909,7 @@
                     // we need to inject our own main
                     let (attrs, code) = partition_source(code);
 
-                    format!("\n# #![allow(unused)]\n{}#fn main() {{\n{}#}}", attrs, code).into()
+                    format!("# #![allow(unused)]\n{}#fn main() {{\n{}#}}", attrs, code).into()
                 };
                 hide_lines(&content)
             }
@@ -969,8 +923,6 @@
     static ref BORING_LINES_REGEX: Regex = Regex::new(r"^(\s*)#(.?)(.*)$").unwrap();
 }
 
-=======
->>>>>>> c8db0c8e
 fn hide_lines(content: &str) -> String {
     lazy_static! {
         static ref BORING_LINES_REGEX: Regex = Regex::new(r"^(\s*)#(.?)(.*)$").unwrap();
