use crate::book::{Book, BookItem};
use crate::config::{BookConfig, Code, Config, HtmlConfig, Playground, RustEdition};
use crate::errors::*;
use crate::renderer::html_handlebars::helpers;
use crate::renderer::{RenderContext, Renderer};
use crate::theme::{self, playground_editor, Theme};
use crate::utils;

use std::cell::RefCell;
use std::collections::BTreeMap;
use std::collections::HashMap;
use std::fs::{self, File};
use std::path::{Path, PathBuf};

use crate::utils::fs::get_404_output_file;
use handlebars::Handlebars;
use log::{debug, trace, warn};
use once_cell::sync::Lazy;
use regex::{Captures, Regex};
use serde_json::json;
use syntect::parsing::SyntaxSet;

#[derive(Default)]
pub struct HtmlHandlebars {
    pub(crate) syntaxes: RefCell<Option<SyntaxSet>>,
}

impl HtmlHandlebars {
    pub fn new() -> Self {
        HtmlHandlebars {
            syntaxes: RefCell::new(None),
        }
    }

    fn render_item(
        &self,
        item: &BookItem,
        mut ctx: RenderItemContext<'_>,
        print_content: &mut String,
    ) -> Result<()> {
        // FIXME: This should be made DRY-er and rely less on mutable state

        let (ch, path) = match item {
            BookItem::Chapter(ch) if !ch.is_draft_chapter() => (ch, ch.path.as_ref().unwrap()),
            _ => return Ok(()),
        };

        if let Some(ref edit_url_template) = ctx.html_config.edit_url_template {
            let full_path = ctx.book_config.src.to_str().unwrap_or_default().to_owned()
                + "/"
                + ch.source_path
                    .clone()
                    .unwrap_or_default()
                    .to_str()
                    .unwrap_or_default();

            let edit_url = edit_url_template.replace("{path}", &full_path);
            ctx.data
                .insert("git_repository_edit_url".to_owned(), json!(edit_url));
        }

<<<<<<< HEAD
        let content = ch.content.clone();
        let content = utils::render_markdown(
            &content,
            ctx.html_config.curly_quotes,
            self.syntaxes.borrow().as_ref().unwrap(),
            &ctx.html_config.playground,
            ctx.edition,
        );

        let fixed_content = utils::render_markdown_with_path(
            &ch.content,
            ctx.html_config.curly_quotes,
            Some(path),
            self.syntaxes.borrow().as_ref().unwrap(),
            &ctx.html_config.playground,
            ctx.edition,
=======
        let content = utils::render_markdown(&ch.content, ctx.html_config.smart_punctuation());

        let fixed_content = utils::render_markdown_with_path(
            &ch.content,
            ctx.html_config.smart_punctuation(),
            Some(path),
>>>>>>> 94b922d2
        );
        if !ctx.is_index && ctx.html_config.print.page_break {
            // Add page break between chapters
            // See https://developer.mozilla.org/en-US/docs/Web/CSS/break-before and https://developer.mozilla.org/en-US/docs/Web/CSS/page-break-before
            // Add both two CSS properties because of the compatibility issue
            print_content
                .push_str(r#"<div style="break-before: page; page-break-before: always;"></div>"#);
        }
        print_content.push_str(&fixed_content);

        // Update the context with data for this file
        let ctx_path = path
            .to_str()
            .with_context(|| "Could not convert path to str")?;
        let filepath = Path::new(&ctx_path).with_extension("html");

        // "print.html" is used for the print page.
        if path == Path::new("print.md") {
            bail!("{} is reserved for internal use", path.display());
        };

        let book_title = ctx
            .data
            .get("book_title")
            .and_then(serde_json::Value::as_str)
            .unwrap_or("");

        let title = if let Some(title) = ctx.chapter_titles.get(path) {
            title.clone()
        } else if book_title.is_empty() {
            ch.name.clone()
        } else {
            ch.name.clone() + " - " + book_title
        };

        ctx.data.insert("path".to_owned(), json!(path));
        ctx.data.insert("content".to_owned(), json!(content));
        ctx.data.insert("chapter_title".to_owned(), json!(ch.name));
        ctx.data.insert("title".to_owned(), json!(title));
        ctx.data.insert(
            "path_to_root".to_owned(),
            json!(utils::fs::path_to_root(path)),
        );
        if let Some(ref section) = ch.number {
            ctx.data
                .insert("section".to_owned(), json!(section.to_string()));
        }

        // Render the handlebars template with the data
        debug!("Render template");
        let rendered = ctx.handlebars.render("index", &ctx.data)?;

        let rendered = self.post_process(
            rendered,
            &ctx.html_config.playground,
            &ctx.html_config.code,
            ctx.edition,
        );

        // Write to file
        debug!("Creating {}", filepath.display());
        utils::fs::write_file(&ctx.destination, &filepath, rendered.as_bytes())?;

        if ctx.is_index {
            ctx.data.insert("path".to_owned(), json!("index.md"));
            ctx.data.insert("path_to_root".to_owned(), json!(""));
            ctx.data.insert("is_index".to_owned(), json!(true));
            let rendered_index = ctx.handlebars.render("index", &ctx.data)?;
            let rendered_index = self.post_process(
                rendered_index,
                &ctx.html_config.playground,
                &ctx.html_config.code,
                ctx.edition,
            );
            debug!("Creating index.html from {}", ctx_path);
            utils::fs::write_file(&ctx.destination, "index.html", rendered_index.as_bytes())?;
        }

        Ok(())
    }

    fn render_404(
        &self,
        ctx: &RenderContext,
        html_config: &HtmlConfig,
        src_dir: &Path,
        handlebars: &mut Handlebars<'_>,
        data: &mut serde_json::Map<String, serde_json::Value>,
    ) -> Result<()> {
        let destination = &ctx.destination;
        let content_404 = if let Some(ref filename) = html_config.input_404 {
            let path = src_dir.join(filename);
            std::fs::read_to_string(&path)
                .with_context(|| format!("unable to open 404 input file {:?}", path))?
        } else {
            // 404 input not explicitly configured try the default file 404.md
            let default_404_location = src_dir.join("404.md");
            if default_404_location.exists() {
                std::fs::read_to_string(&default_404_location).with_context(|| {
                    format!("unable to open 404 input file {:?}", default_404_location)
                })?
            } else {
                "# Document not found (404)\n\nThis URL is invalid, sorry. Please use the \
                navigation bar or search to continue."
                    .to_string()
            }
        };
<<<<<<< HEAD
        let html_content_404 = utils::render_markdown(
            &content_404,
            html_config.curly_quotes,
            self.syntaxes.borrow().as_ref().unwrap(),
            &html_config.playground,
            ctx.config.rust.edition,
        );
=======
        let html_content_404 =
            utils::render_markdown(&content_404, html_config.smart_punctuation());
>>>>>>> 94b922d2

        let mut data_404 = data.clone();
        let base_url = if let Some(site_url) = &html_config.site_url {
            site_url
        } else {
            debug!(
                "HTML 'site-url' parameter not set, defaulting to '/'. Please configure \
                this to ensure the 404 page work correctly, especially if your site is hosted in a \
                subdirectory on the HTTP server."
            );
            "/"
        };
        data_404.insert("base_url".to_owned(), json!(base_url));
        // Set a dummy path to ensure other paths (e.g. in the TOC) are generated correctly
        data_404.insert("path".to_owned(), json!("404.md"));
        data_404.insert("content".to_owned(), json!(html_content_404));

        let mut title = String::from("Page not found");
        if let Some(book_title) = &ctx.config.book.title {
            title.push_str(" - ");
            title.push_str(book_title);
        }
        data_404.insert("title".to_owned(), json!(title));
        let rendered = handlebars.render("index", &data_404)?;

        let rendered = self.post_process(
            rendered,
            &html_config.playground,
            &html_config.code,
            ctx.config.rust.edition,
        );
        let output_file = get_404_output_file(&html_config.input_404);
        utils::fs::write_file(destination, output_file, rendered.as_bytes())?;
        debug!("Creating 404.html ✓");
        Ok(())
    }

    #[allow(clippy::let_and_return)]
    fn post_process(
        &self,
        rendered: String,
        playground_config: &Playground,
        code_config: &Code,
        edition: Option<RustEdition>,
    ) -> String {
        let rendered = build_header_links(&rendered);
        let rendered = fix_code_blocks(&rendered);
        let rendered = add_playground_pre(&rendered, playground_config, edition);
        let rendered = hide_lines(&rendered, code_config);

        rendered
    }

    fn copy_static_files(
        &self,
        destination: &Path,
        theme: &Theme,
        html_config: &HtmlConfig,
    ) -> Result<()> {
        use crate::utils::fs::write_file;

        write_file(
            destination,
            ".nojekyll",
            b"This file makes sure that Github Pages doesn't process mdBook's output.\n",
        )?;

        if let Some(cname) = &html_config.cname {
            write_file(destination, "CNAME", format!("{}\n", cname).as_bytes())?;
        }

        write_file(destination, "book.js", &theme.js)?;
        write_file(destination, "css/general.css", &theme.general_css)?;
        write_file(destination, "css/chrome.css", &theme.chrome_css)?;
        if html_config.print.enable {
            write_file(destination, "css/print.css", &theme.print_css)?;
        }
        write_file(destination, "css/variables.css", &theme.variables_css)?;
        if let Some(contents) = &theme.favicon_png {
            write_file(destination, "favicon.png", contents)?;
        }
        if let Some(contents) = &theme.favicon_svg {
            write_file(destination, "favicon.svg", contents)?;
        }
        write_file(destination, "css/syntax/ayu.css", &theme.syntax_ayu_css)?;
        write_file(destination, "css/syntax/dark.css", &theme.syntax_dark_css)?;
        write_file(destination, "css/syntax/light.css", &theme.syntax_light_css)?;
        write_file(destination, "clipboard.min.js", &theme.clipboard_js)?;
        write_file(
            destination,
            "FontAwesome/css/font-awesome.css",
            theme::FONT_AWESOME,
        )?;
        write_file(
            destination,
            "FontAwesome/fonts/fontawesome-webfont.eot",
            theme::FONT_AWESOME_EOT,
        )?;
        write_file(
            destination,
            "FontAwesome/fonts/fontawesome-webfont.svg",
            theme::FONT_AWESOME_SVG,
        )?;
        write_file(
            destination,
            "FontAwesome/fonts/fontawesome-webfont.ttf",
            theme::FONT_AWESOME_TTF,
        )?;
        write_file(
            destination,
            "FontAwesome/fonts/fontawesome-webfont.woff",
            theme::FONT_AWESOME_WOFF,
        )?;
        write_file(
            destination,
            "FontAwesome/fonts/fontawesome-webfont.woff2",
            theme::FONT_AWESOME_WOFF2,
        )?;
        write_file(
            destination,
            "FontAwesome/fonts/FontAwesome.ttf",
            theme::FONT_AWESOME_TTF,
        )?;
        // Don't copy the stock fonts if the user has specified their own fonts to use.
        if html_config.copy_fonts && theme.fonts_css.is_none() {
            write_file(destination, "fonts/fonts.css", theme::fonts::CSS)?;
            for (file_name, contents) in theme::fonts::LICENSES.iter() {
                write_file(destination, file_name, contents)?;
            }
            for (file_name, contents) in theme::fonts::OPEN_SANS.iter() {
                write_file(destination, file_name, contents)?;
            }
            write_file(
                destination,
                theme::fonts::SOURCE_CODE_PRO.0,
                theme::fonts::SOURCE_CODE_PRO.1,
            )?;
        }
        if let Some(fonts_css) = &theme.fonts_css {
            if !fonts_css.is_empty() {
                write_file(destination, "fonts/fonts.css", fonts_css)?;
            }
        }
        if !html_config.copy_fonts && theme.fonts_css.is_none() {
            warn!(
                "output.html.copy-fonts is deprecated.\n\
                This book appears to have copy-fonts=false in book.toml without a fonts.css file.\n\
                Add an empty `theme/fonts/fonts.css` file to squelch this warning."
            );
        }
        for font_file in &theme.font_files {
            let contents = fs::read(font_file)?;
            let filename = font_file.file_name().unwrap();
            let filename = Path::new("fonts").join(filename);
            write_file(destination, filename, &contents)?;
        }

        let playground_config = &html_config.playground;

        // Ace is a very large dependency, so only load it when requested
        if playground_config.editable && playground_config.copy_js {
            // Load the editor
            write_file(destination, "editor.js", playground_editor::JS)?;
            write_file(destination, "ace.js", playground_editor::ACE_JS)?;
            write_file(destination, "mode-rust.js", playground_editor::MODE_RUST_JS)?;
            write_file(
                destination,
                "theme-dawn.js",
                playground_editor::THEME_DAWN_JS,
            )?;
            write_file(
                destination,
                "theme-tomorrow_night.js",
                playground_editor::THEME_TOMORROW_NIGHT_JS,
            )?;
        }

        Ok(())
    }

    /// Update the context with data for this file
    fn configure_print_version(
        &self,
        data: &mut serde_json::Map<String, serde_json::Value>,
        print_content: &str,
    ) {
        // Make sure that the Print chapter does not display the title from
        // the last rendered chapter by removing it from its context
        data.remove("title");
        data.insert("is_print".to_owned(), json!(true));
        data.insert("path".to_owned(), json!("print.md"));
        data.insert("content".to_owned(), json!(print_content));
        data.insert(
            "path_to_root".to_owned(),
            json!(utils::fs::path_to_root(Path::new("print.md"))),
        );
    }

    fn register_hbs_helpers(&self, handlebars: &mut Handlebars<'_>, html_config: &HtmlConfig) {
        handlebars.register_helper(
            "toc",
            Box::new(helpers::toc::RenderToc {
                no_section_label: html_config.no_section_label,
            }),
        );
        handlebars.register_helper("previous", Box::new(helpers::navigation::previous));
        handlebars.register_helper("next", Box::new(helpers::navigation::next));
        // TODO: remove theme_option in 0.5, it is not needed.
        handlebars.register_helper("theme_option", Box::new(helpers::theme::theme_option));
    }

    /// Copy across any additional CSS and JavaScript files which the book
    /// has been configured to use.
    fn copy_additional_css_and_js(
        &self,
        html: &HtmlConfig,
        root: &Path,
        destination: &Path,
    ) -> Result<()> {
        let custom_files = html.additional_css.iter().chain(html.additional_js.iter());

        debug!("Copying additional CSS and JS");

        for custom_file in custom_files {
            let input_location = root.join(custom_file);
            let output_location = destination.join(custom_file);
            if let Some(parent) = output_location.parent() {
                fs::create_dir_all(parent)
                    .with_context(|| format!("Unable to create {}", parent.display()))?;
            }
            debug!(
                "Copying {} -> {}",
                input_location.display(),
                output_location.display()
            );

            fs::copy(&input_location, &output_location).with_context(|| {
                format!(
                    "Unable to copy {} to {}",
                    input_location.display(),
                    output_location.display()
                )
            })?;
        }

        Ok(())
    }

    fn emit_redirects(
        &self,
        root: &Path,
        handlebars: &Handlebars<'_>,
        redirects: &HashMap<String, String>,
    ) -> Result<()> {
        if redirects.is_empty() {
            return Ok(());
        }

        log::debug!("Emitting redirects");

        for (original, new) in redirects {
            log::debug!("Redirecting \"{}\" → \"{}\"", original, new);
            // Note: all paths are relative to the build directory, so the
            // leading slash in an absolute path means nothing (and would mess
            // up `root.join(original)`).
            let original = original.trim_start_matches('/');
            let filename = root.join(original);
            self.emit_redirect(handlebars, &filename, new)?;
        }

        Ok(())
    }

    fn emit_redirect(
        &self,
        handlebars: &Handlebars<'_>,
        original: &Path,
        destination: &str,
    ) -> Result<()> {
        if original.exists() {
            // sanity check to avoid accidentally overwriting a real file.
            let msg = format!(
                "Not redirecting \"{}\" to \"{}\" because it already exists. Are you sure it needs to be redirected?",
                original.display(),
                destination,
            );
            return Err(Error::msg(msg));
        }

        if let Some(parent) = original.parent() {
            std::fs::create_dir_all(parent)
                .with_context(|| format!("Unable to ensure \"{}\" exists", parent.display()))?;
        }

        let ctx = json!({
            "url": destination,
        });
        let f = File::create(original)?;
        handlebars
            .render_to_write("redirect", &ctx, f)
            .with_context(|| {
                format!(
                    "Unable to create a redirect file at \"{}\"",
                    original.display()
                )
            })?;

        Ok(())
    }

    fn build_syntaxset(&self, theme: &Theme, theme_dir: &Path) {
        let base: SyntaxSet = syntect::dumps::from_binary(&theme.base_syntaxes);
        let mut base_builder = base.into_builder();

        let syntaxes_path = theme_dir.join("syntaxes");
        if syntaxes_path.is_dir() {
            if let Err(e) = base_builder.add_from_folder(&theme_dir.join("syntaxes"), true) {
                warn!("Couldn't load custom syntax definitions: {}", e);
            }
        }

        let syntaxes = base_builder.build();
        self.syntaxes.replace(Some(syntaxes));
    }
}

impl Renderer for HtmlHandlebars {
    fn name(&self) -> &str {
        "html"
    }

    fn render(&self, ctx: &RenderContext) -> Result<()> {
        let book_config = &ctx.config.book;
        let html_config = ctx.config.html_config().unwrap_or_default();
        let src_dir = ctx.root.join(&ctx.config.book.src);
        let destination = &ctx.destination;
        let book = &ctx.book;
        let build_dir = ctx.root.join(&ctx.config.build.build_dir);

        if destination.exists() {
            utils::fs::remove_dir_content(destination)
                .with_context(|| "Unable to remove stale HTML output")?;
        }

        trace!("render");
        let mut handlebars = Handlebars::new();

        let theme_dir = match html_config.theme {
            Some(ref theme) => {
                let dir = ctx.root.join(theme);
                if !dir.is_dir() {
                    bail!("theme dir {} does not exist", dir.display());
                }
                dir
            }
            None => ctx.root.join("theme"),
        };

<<<<<<< HEAD
        if html_config.theme.is_none()
            && maybe_wrong_theme_dir(&src_dir.join("theme")).unwrap_or(false)
        {
            warn!(
                "Previous versions of mdBook erroneously accepted `./src/theme` as an automatic \
                 theme directory"
            );
            warn!("Please move your theme files to `./theme` for them to continue being used");
        }

        let theme = theme::Theme::new(&theme_dir);

        debug!("Collect syntaxes into a syntax set");
        self.build_syntaxset(&theme, &theme_dir);
=======
        let theme = theme::Theme::new(theme_dir);
>>>>>>> 94b922d2

        debug!("Register the index handlebars template");
        handlebars.register_template_string("index", String::from_utf8(theme.index.clone())?)?;

        debug!("Register the head handlebars template");
        handlebars.register_partial("head", String::from_utf8(theme.head.clone())?)?;

        debug!("Register the redirect handlebars template");
        handlebars
            .register_template_string("redirect", String::from_utf8(theme.redirect.clone())?)?;

        debug!("Register the header handlebars template");
        handlebars.register_partial("header", String::from_utf8(theme.header.clone())?)?;

        debug!("Register handlebars helpers");
        self.register_hbs_helpers(&mut handlebars, &html_config);

        let mut data = make_data(&ctx.root, book, &ctx.config, &html_config, &theme)?;

        // Print version
        let mut print_content = String::new();

        fs::create_dir_all(destination)
            .with_context(|| "Unexpected error when constructing destination path")?;

        let mut is_index = true;
        for item in book.iter() {
            let ctx = RenderItemContext {
                handlebars: &handlebars,
                destination: destination.to_path_buf(),
                data: data.clone(),
                is_index,
                book_config: book_config.clone(),
                html_config: html_config.clone(),
                edition: ctx.config.rust.edition,
                chapter_titles: &ctx.chapter_titles,
            };
            self.render_item(item, ctx, &mut print_content)?;
            // Only the first non-draft chapter item should be treated as the "index"
            is_index &= !matches!(item, BookItem::Chapter(ch) if !ch.is_draft_chapter());
        }

        // Render 404 page
        if html_config.input_404 != Some("".to_string()) {
            self.render_404(ctx, &html_config, &src_dir, &mut handlebars, &mut data)?;
        }

        // Print version
        self.configure_print_version(&mut data, &print_content);
        if let Some(ref title) = ctx.config.book.title {
            data.insert("title".to_owned(), json!(title));
        }

        // Render the handlebars template with the data
        if html_config.print.enable {
            debug!("Render template");
            let rendered = handlebars.render("index", &data)?;

            let rendered = self.post_process(
                rendered,
                &html_config.playground,
                &html_config.code,
                ctx.config.rust.edition,
            );

            utils::fs::write_file(destination, "print.html", rendered.as_bytes())?;
            debug!("Creating print.html ✓");
        }

        debug!("Copy static files");
        self.copy_static_files(destination, &theme, &html_config)
            .with_context(|| "Unable to copy across static files")?;
        self.copy_additional_css_and_js(&html_config, &ctx.root, destination)
            .with_context(|| "Unable to copy across additional CSS and JS")?;

        // Render search index
        #[cfg(feature = "search")]
        {
            let search = html_config.search.unwrap_or_default();
            if search.enable {
                super::search::create_files(&search, destination, book)?;
            }
        }

        self.emit_redirects(&ctx.destination, &handlebars, &html_config.redirect)
            .context("Unable to emit redirects")?;

        // Copy all remaining files, avoid a recursive copy from/to the book build dir
        utils::fs::copy_files_except_ext(&src_dir, destination, true, Some(&build_dir), &["md"])?;

        Ok(())
    }
}

fn make_data(
    root: &Path,
    book: &Book,
    config: &Config,
    html_config: &HtmlConfig,
    theme: &Theme,
) -> Result<serde_json::Map<String, serde_json::Value>> {
    trace!("make_data");

    let mut data = serde_json::Map::new();
    data.insert(
        "language".to_owned(),
        json!(config.book.language.clone().unwrap_or_default()),
    );
    data.insert(
        "text_direction".to_owned(),
        json!(config.book.realized_text_direction()),
    );
    data.insert(
        "book_title".to_owned(),
        json!(config.book.title.clone().unwrap_or_default()),
    );
    data.insert(
        "description".to_owned(),
        json!(config.book.description.clone().unwrap_or_default()),
    );
    if theme.favicon_png.is_some() {
        data.insert("favicon_png".to_owned(), json!("favicon.png"));
    }
    if theme.favicon_svg.is_some() {
        data.insert("favicon_svg".to_owned(), json!("favicon.svg"));
    }
    if let Some(ref live_reload_endpoint) = html_config.live_reload_endpoint {
        data.insert(
            "live_reload_endpoint".to_owned(),
            json!(live_reload_endpoint),
        );
    }

    // TODO: remove default_theme in 0.5, it is not needed.
    let default_theme = match html_config.default_theme {
        Some(ref theme) => theme.to_lowercase(),
        None => "light".to_string(),
    };
    data.insert("default_theme".to_owned(), json!(default_theme));

    let preferred_dark_theme = match html_config.preferred_dark_theme {
        Some(ref theme) => theme.to_lowercase(),
        None => "navy".to_string(),
    };
    data.insert(
        "preferred_dark_theme".to_owned(),
        json!(preferred_dark_theme),
    );

    // Add google analytics tag
    if let Some(ref ga) = html_config.google_analytics {
        data.insert("google_analytics".to_owned(), json!(ga));
    }

    if html_config.mathjax_support {
        data.insert("mathjax_support".to_owned(), json!(true));
    }

    // This `matches!` checks for a non-empty file.
    if html_config.copy_fonts || matches!(theme.fonts_css.as_deref(), Some([_, ..])) {
        data.insert("copy_fonts".to_owned(), json!(true));
    }

    // Add check to see if there is an additional style
    if !html_config.additional_css.is_empty() {
        let mut css = Vec::new();
        for style in &html_config.additional_css {
            match style.strip_prefix(root) {
                Ok(p) => css.push(p.to_str().expect("Could not convert to str")),
                Err(_) => css.push(style.to_str().expect("Could not convert to str")),
            }
        }
        data.insert("additional_css".to_owned(), json!(css));
    }

    // Add check to see if there is an additional script
    if !html_config.additional_js.is_empty() {
        let mut js = Vec::new();
        for script in &html_config.additional_js {
            match script.strip_prefix(root) {
                Ok(p) => js.push(p.to_str().expect("Could not convert to str")),
                Err(_) => js.push(script.to_str().expect("Could not convert to str")),
            }
        }
        data.insert("additional_js".to_owned(), json!(js));
    }

    if html_config.playground.editable && html_config.playground.copy_js {
        data.insert("playground_js".to_owned(), json!(true));
        if html_config.playground.line_numbers {
            data.insert("playground_line_numbers".to_owned(), json!(true));
        }
    }
    if html_config.playground.copyable {
        data.insert("playground_copyable".to_owned(), json!(true));
    }

    data.insert("print_enable".to_owned(), json!(html_config.print.enable));
    data.insert("fold_enable".to_owned(), json!(html_config.fold.enable));
    data.insert("fold_level".to_owned(), json!(html_config.fold.level));

    let search = html_config.search.clone();
    if cfg!(feature = "search") {
        let search = search.unwrap_or_default();
        data.insert("search_enabled".to_owned(), json!(search.enable));
        data.insert(
            "search_js".to_owned(),
            json!(search.enable && search.copy_js),
        );
    } else if search.is_some() {
        warn!("mdBook compiled without search support, ignoring `output.html.search` table");
        warn!(
            "please reinstall with `cargo install mdbook --force --features search`to use the \
             search feature"
        )
    }

    if let Some(ref git_repository_url) = html_config.git_repository_url {
        data.insert("git_repository_url".to_owned(), json!(git_repository_url));
    }

    let git_repository_icon = match html_config.git_repository_icon {
        Some(ref git_repository_icon) => git_repository_icon,
        None => "fa-github",
    };
    data.insert("git_repository_icon".to_owned(), json!(git_repository_icon));

    let mut chapters = vec![];

    for item in book.iter() {
        // Create the data to inject in the template
        let mut chapter = BTreeMap::new();

        match *item {
            BookItem::PartTitle(ref title) => {
                chapter.insert("part".to_owned(), json!(title));
            }
            BookItem::Chapter(ref ch) => {
                if let Some(ref section) = ch.number {
                    chapter.insert("section".to_owned(), json!(section.to_string()));
                }

                chapter.insert(
                    "has_sub_items".to_owned(),
                    json!((!ch.sub_items.is_empty()).to_string()),
                );

                chapter.insert("name".to_owned(), json!(ch.name));
                if let Some(ref path) = ch.path {
                    let p = path
                        .to_str()
                        .with_context(|| "Could not convert path to str")?;
                    chapter.insert("path".to_owned(), json!(p));
                }
            }
            BookItem::Separator => {
                chapter.insert("spacer".to_owned(), json!("_spacer_"));
            }
        }

        chapters.push(chapter);
    }

    data.insert("chapters".to_owned(), json!(chapters));

    debug!("[*]: JSON constructed");
    Ok(data)
}

/// Goes through the rendered HTML, making sure all header tags have
/// an anchor respectively so people can link to sections directly.
fn build_header_links(html: &str) -> String {
    static BUILD_HEADER_LINKS: Lazy<Regex> = Lazy::new(|| {
        Regex::new(r#"<h(\d)(?: id="([^"]+)")?(?: class="([^"]+)")?>(.*?)</h\d>"#).unwrap()
    });
    static IGNORE_CLASS: &[&str] = &["menu-title"];

    let mut id_counter = HashMap::new();

    BUILD_HEADER_LINKS
        .replace_all(html, |caps: &Captures<'_>| {
            let level = caps[1]
                .parse()
                .expect("Regex should ensure we only ever get numbers here");

            // Ignore .menu-title because now it's getting detected by the regex.
            if let Some(classes) = caps.get(3) {
                for class in classes.as_str().split(' ') {
                    if IGNORE_CLASS.contains(&class) {
                        return caps[0].to_string();
                    }
                }
            }

            insert_link_into_header(
                level,
                &caps[4],
                caps.get(2).map(|x| x.as_str().to_string()),
                caps.get(3).map(|x| x.as_str().to_string()),
                &mut id_counter,
            )
        })
        .into_owned()
}

/// Insert a sinle link into a header, making sure each link gets its own
/// unique ID by appending an auto-incremented number (if necessary).
fn insert_link_into_header(
    level: usize,
    content: &str,
    id: Option<String>,
    classes: Option<String>,
    id_counter: &mut HashMap<String, usize>,
) -> String {
    let id = id.unwrap_or_else(|| utils::unique_id_from_content(content, id_counter));
    let classes = classes
        .map(|s| format!(" class=\"{s}\""))
        .unwrap_or_default();

    format!(
        r##"<h{level} id="{id}"{classes}><a class="header" href="#{id}">{text}</a></h{level}>"##,
        level = level,
        id = id,
        text = content,
        classes = classes
    )
}

// The rust book uses annotations for rustdoc to test code snippets,
// like the following:
// ```rust,should_panic
// fn main() {
//     // Code here
// }
// ```
// This function replaces all commas by spaces in the code block classes
fn fix_code_blocks(html: &str) -> String {
    static FIX_CODE_BLOCKS: Lazy<Regex> =
        Lazy::new(|| Regex::new(r##"<code([^>]+)class="([^"]+)"([^>]*)>"##).unwrap());

    FIX_CODE_BLOCKS
        .replace_all(html, |caps: &Captures<'_>| {
            let before = &caps[1];
            let classes = &caps[2].replace(',', " ");
            let after = &caps[3];

            format!(
                r#"<code{before}class="{classes}"{after}>"#,
                before = before,
                classes = classes,
                after = after
            )
        })
        .into_owned()
}

static CODE_BLOCK_RE: Lazy<Regex> =
    Lazy::new(|| Regex::new(r##"((?s)<code[^>]?class="([^"]+)".*?>(.*?)</code>)"##).unwrap());

fn add_playground_pre(
    html: &str,
    playground_config: &Playground,
    edition: Option<RustEdition>,
) -> String {
    CODE_BLOCK_RE
        .replace_all(html, |caps: &Captures<'_>| {
            let text = &caps[1];
            let classes = &caps[2];
            let code = &caps[3];

            if classes.contains("language-rust")
                && ((!classes.contains("ignore")
                    && !classes.contains("noplayground")
                    && !classes.contains("noplaypen")
                    && playground_config.runnable)
                    || classes.contains("mdbook-runnable"))
            {
                let contains_e2015 = classes.contains("edition2015");
                let contains_e2018 = classes.contains("edition2018");
                let contains_e2021 = classes.contains("edition2021");
                let edition_class = if contains_e2015 || contains_e2018 || contains_e2021 {
                    // the user forced edition, we should not overwrite it
                    ""
                } else {
                    match edition {
                        Some(RustEdition::E2015) => " edition2015",
                        Some(RustEdition::E2018) => " edition2018",
                        Some(RustEdition::E2021) => " edition2021",
                        None => "",
                    }
                };

                // wrap the contents in an external pre block
                format!(
                    "<pre class=\"playground\"><code class=\"{}{}\">{}</code></pre>",
                    classes,
                    edition_class,
                    {
                        let content: std::borrow::Cow<'_, str> = if playground_config.editable
                            && classes.contains("editable")
                            || text.contains("fn main")
                            || text.contains("quick_main!")
                        {
                            code.into()
                        } else {
                            // we need to inject our own main
                            let (attrs, code) = partition_source(code);

                            format!("# #![allow(unused)]\n{}#fn main() {{\n{}#}}", attrs, code)
                                .into()
                        };
                        content
                    }
                )
            } else {
                // not language-rust, so no-op
                text.to_owned()
            }
        })
        .into_owned()
}

/// Modifies all `<code>` blocks to convert "hidden" lines and to wrap them in
/// a `<span class="boring">`.
fn hide_lines(html: &str, code_config: &Code) -> String {
    static LANGUAGE_REGEX: Lazy<Regex> = Lazy::new(|| Regex::new(r"\blanguage-(\w+)\b").unwrap());
    static HIDELINES_REGEX: Lazy<Regex> = Lazy::new(|| Regex::new(r"\bhidelines=(\S+)").unwrap());

    CODE_BLOCK_RE
        .replace_all(html, |caps: &Captures<'_>| {
            let text = &caps[1];
            let classes = &caps[2];
            let code = &caps[3];

            if classes.contains("language-rust") {
                format!(
                    "<code class=\"{}\">{}</code>",
                    classes,
                    hide_lines_rust(code)
                )
            } else {
                // First try to get the prefix from the code block
                let hidelines_capture = HIDELINES_REGEX.captures(classes);
                let hidelines_prefix = match &hidelines_capture {
                    Some(capture) => Some(&capture[1]),
                    None => {
                        // Then look up the prefix by language
                        LANGUAGE_REGEX.captures(classes).and_then(|capture| {
                            code_config.hidelines.get(&capture[1]).map(|p| p.as_str())
                        })
                    }
                };

                match hidelines_prefix {
                    Some(prefix) => format!(
                        "<code class=\"{}\">{}</code>",
                        classes,
                        hide_lines_with_prefix(code, prefix)
                    ),
                    None => text.to_owned(),
                }
            }
        })
        .into_owned()
}

fn hide_lines_rust(content: &str) -> String {
    static BORING_LINES_REGEX: Lazy<Regex> = Lazy::new(|| Regex::new(r"^(\s*)#(.?)(.*)$").unwrap());

    let mut result = String::with_capacity(content.len());
    let mut lines = content.lines().peekable();
    while let Some(line) = lines.next() {
        // Don't include newline on the last line.
        let newline = if lines.peek().is_none() { "" } else { "\n" };
        if let Some(caps) = BORING_LINES_REGEX.captures(line) {
            if &caps[2] == "#" {
                result += &caps[1];
                result += &caps[2];
                result += &caps[3];
                result += newline;
                continue;
            } else if &caps[2] != "!" && &caps[2] != "[" {
                result += "<span class=\"boring\">";
                result += &caps[1];
                if &caps[2] != " " {
                    result += &caps[2];
                }
                result += &caps[3];
                result += newline;
                result += "</span>";
                continue;
            }
        }
        result += line;
        result += newline;
    }
    result
}

fn hide_lines_with_prefix(content: &str, prefix: &str) -> String {
    let mut result = String::with_capacity(content.len());
    for line in content.lines() {
        if line.trim_start().starts_with(prefix) {
            let pos = line.find(prefix).unwrap();
            let (ws, rest) = (&line[..pos], &line[pos + prefix.len()..]);

            result += "<span class=\"boring\">";
            result += ws;
            result += rest;
            result += "\n";
            result += "</span>";
            continue;
        }
        result += line;
        result += "\n";
    }
    result
}

fn partition_source(s: &str) -> (String, String) {
    let mut after_header = false;
    let mut before = String::new();
    let mut after = String::new();

    for line in s.lines() {
        let trimline = line.trim();
        let header = trimline.chars().all(char::is_whitespace) || trimline.starts_with("#![");
        if !header || after_header {
            after_header = true;
            after.push_str(line);
            after.push('\n');
        } else {
            before.push_str(line);
            before.push('\n');
        }
    }

    (before, after)
}

struct RenderItemContext<'a> {
    handlebars: &'a Handlebars<'a>,
    destination: PathBuf,
    data: serde_json::Map<String, serde_json::Value>,
    is_index: bool,
    book_config: BookConfig,
    html_config: HtmlConfig,
    edition: Option<RustEdition>,
    chapter_titles: &'a HashMap<PathBuf, String>,
}

#[cfg(test)]
mod tests {
    use crate::config::TextDirection;

    use super::*;
    use pretty_assertions::assert_eq;

    #[test]
    fn original_build_header_links() {
        let inputs = vec![
            (
                "blah blah <h1>Foo</h1>",
                r##"blah blah <h1 id="foo"><a class="header" href="#foo">Foo</a></h1>"##,
            ),
            (
                "<h1>Foo</h1>",
                r##"<h1 id="foo"><a class="header" href="#foo">Foo</a></h1>"##,
            ),
            (
                "<h3>Foo^bar</h3>",
                r##"<h3 id="foobar"><a class="header" href="#foobar">Foo^bar</a></h3>"##,
            ),
            (
                "<h4></h4>",
                r##"<h4 id=""><a class="header" href="#"></a></h4>"##,
            ),
            (
                "<h4><em>Hï</em></h4>",
                r##"<h4 id="hï"><a class="header" href="#hï"><em>Hï</em></a></h4>"##,
            ),
            (
                "<h1>Foo</h1><h3>Foo</h3>",
                r##"<h1 id="foo"><a class="header" href="#foo">Foo</a></h1><h3 id="foo-1"><a class="header" href="#foo-1">Foo</a></h3>"##,
            ),
            // id only
            (
                r##"<h1 id="foobar">Foo</h1>"##,
                r##"<h1 id="foobar"><a class="header" href="#foobar">Foo</a></h1>"##,
            ),
            // class only
            (
                r##"<h1 class="class1 class2">Foo</h1>"##,
                r##"<h1 id="foo" class="class1 class2"><a class="header" href="#foo">Foo</a></h1>"##,
            ),
            // both id and class
            (
                r##"<h1 id="foobar" class="class1 class2">Foo</h1>"##,
                r##"<h1 id="foobar" class="class1 class2"><a class="header" href="#foobar">Foo</a></h1>"##,
            ),
        ];

        for (src, should_be) in inputs {
            let got = build_header_links(src);
            assert_eq!(got, should_be);
        }
    }

    #[test]
    fn add_playground() {
        let inputs = [
          ("<code class=\"language-rust\">x()</code>",
           "<pre class=\"playground\"><code class=\"language-rust\"># #![allow(unused)]\n#fn main() {\nx()\n#}</code></pre>"),
          ("<code class=\"language-rust\">fn main() {}</code>",
           "<pre class=\"playground\"><code class=\"language-rust\">fn main() {}</code></pre>"),
          ("<code class=\"language-rust editable\">let s = \"foo\n # bar\n\";</code>",
           "<pre class=\"playground\"><code class=\"language-rust editable\">let s = \"foo\n # bar\n\";</code></pre>"),
          ("<code class=\"language-rust editable\">let s = \"foo\n ## bar\n\";</code>",
           "<pre class=\"playground\"><code class=\"language-rust editable\">let s = \"foo\n ## bar\n\";</code></pre>"),
          ("<code class=\"language-rust editable\">let s = \"foo\n # bar\n#\n\";</code>",
           "<pre class=\"playground\"><code class=\"language-rust editable\">let s = \"foo\n # bar\n#\n\";</code></pre>"),
          ("<code class=\"language-rust ignore\">let s = \"foo\n # bar\n\";</code>",
           "<code class=\"language-rust ignore\">let s = \"foo\n # bar\n\";</code>"),
          ("<code class=\"language-rust editable\">#![no_std]\nlet s = \"foo\";\n #[some_attr]</code>",
           "<pre class=\"playground\"><code class=\"language-rust editable\">#![no_std]\nlet s = \"foo\";\n #[some_attr]</code></pre>"),
        ];
        for (src, should_be) in &inputs {
            let got = add_playground_pre(
                src,
                &Playground {
                    editable: true,
                    ..Playground::default()
                },
                None,
            );
            assert_eq!(&*got, *should_be);
        }
    }
    #[test]
    fn add_playground_edition2015() {
        let inputs = [
          ("<code class=\"language-rust\">x()</code>",
           "<pre class=\"playground\"><code class=\"language-rust edition2015\"># #![allow(unused)]\n#fn main() {\nx()\n#}</code></pre>"),
          ("<code class=\"language-rust\">fn main() {}</code>",
           "<pre class=\"playground\"><code class=\"language-rust edition2015\">fn main() {}</code></pre>"),
          ("<code class=\"language-rust edition2015\">fn main() {}</code>",
           "<pre class=\"playground\"><code class=\"language-rust edition2015\">fn main() {}</code></pre>"),
          ("<code class=\"language-rust edition2018\">fn main() {}</code>",
           "<pre class=\"playground\"><code class=\"language-rust edition2018\">fn main() {}</code></pre>"),
        ];
        for (src, should_be) in &inputs {
            let got = add_playground_pre(
                src,
                &Playground {
                    editable: true,
                    ..Playground::default()
                },
                Some(RustEdition::E2015),
            );
            assert_eq!(&*got, *should_be);
        }
    }
    #[test]
    fn add_playground_edition2018() {
        let inputs = [
          ("<code class=\"language-rust\">x()</code>",
           "<pre class=\"playground\"><code class=\"language-rust edition2018\"># #![allow(unused)]\n#fn main() {\nx()\n#}</code></pre>"),
          ("<code class=\"language-rust\">fn main() {}</code>",
           "<pre class=\"playground\"><code class=\"language-rust edition2018\">fn main() {}</code></pre>"),
          ("<code class=\"language-rust edition2015\">fn main() {}</code>",
           "<pre class=\"playground\"><code class=\"language-rust edition2015\">fn main() {}</code></pre>"),
          ("<code class=\"language-rust edition2018\">fn main() {}</code>",
           "<pre class=\"playground\"><code class=\"language-rust edition2018\">fn main() {}</code></pre>"),
        ];
        for (src, should_be) in &inputs {
            let got = add_playground_pre(
                src,
                &Playground {
                    editable: true,
                    ..Playground::default()
                },
                Some(RustEdition::E2018),
            );
            assert_eq!(&*got, *should_be);
        }
    }
    #[test]
    fn add_playground_edition2021() {
        let inputs = [
            ("<code class=\"language-rust\">x()</code>",
             "<pre class=\"playground\"><code class=\"language-rust edition2021\"># #![allow(unused)]\n#fn main() {\nx()\n#}</code></pre>"),
            ("<code class=\"language-rust\">fn main() {}</code>",
             "<pre class=\"playground\"><code class=\"language-rust edition2021\">fn main() {}</code></pre>"),
            ("<code class=\"language-rust edition2015\">fn main() {}</code>",
             "<pre class=\"playground\"><code class=\"language-rust edition2015\">fn main() {}</code></pre>"),
            ("<code class=\"language-rust edition2018\">fn main() {}</code>",
             "<pre class=\"playground\"><code class=\"language-rust edition2018\">fn main() {}</code></pre>"),
        ];
        for (src, should_be) in &inputs {
            let got = add_playground_pre(
                src,
                &Playground {
                    editable: true,
                    ..Playground::default()
                },
                Some(RustEdition::E2021),
            );
            assert_eq!(&*got, *should_be);
        }
    }

    #[test]
    fn hide_lines_language_rust() {
        let inputs = [
          (
           "<pre class=\"playground\"><code class=\"language-rust\">\n# #![allow(unused)]\n#fn main() {\nx()\n#}</code></pre>",
           "<pre class=\"playground\"><code class=\"language-rust\">\n<span class=\"boring\">#![allow(unused)]\n</span><span class=\"boring\">fn main() {\n</span>x()\n<span class=\"boring\">}</span></code></pre>",),
          (
           "<pre class=\"playground\"><code class=\"language-rust\">fn main() {}</code></pre>",
           "<pre class=\"playground\"><code class=\"language-rust\">fn main() {}</code></pre>",),
          (
           "<pre class=\"playground\"><code class=\"language-rust editable\">let s = \"foo\n # bar\n\";</code></pre>",
           "<pre class=\"playground\"><code class=\"language-rust editable\">let s = \"foo\n<span class=\"boring\"> bar\n</span>\";</code></pre>",),
          (
           "<pre class=\"playground\"><code class=\"language-rust editable\">let s = \"foo\n ## bar\n\";</code></pre>",
           "<pre class=\"playground\"><code class=\"language-rust editable\">let s = \"foo\n # bar\n\";</code></pre>",),
          (
           "<pre class=\"playground\"><code class=\"language-rust editable\">let s = \"foo\n # bar\n#\n\";</code></pre>",
           "<pre class=\"playground\"><code class=\"language-rust editable\">let s = \"foo\n<span class=\"boring\"> bar\n</span><span class=\"boring\">\n</span>\";</code></pre>",),
          (
           "<code class=\"language-rust ignore\">let s = \"foo\n # bar\n\";</code>",
           "<code class=\"language-rust ignore\">let s = \"foo\n<span class=\"boring\"> bar\n</span>\";</code>",),
          (
           "<pre class=\"playground\"><code class=\"language-rust editable\">#![no_std]\nlet s = \"foo\";\n #[some_attr]</code></pre>",
           "<pre class=\"playground\"><code class=\"language-rust editable\">#![no_std]\nlet s = \"foo\";\n #[some_attr]</code></pre>",),
        ];
        for (src, should_be) in &inputs {
            let got = hide_lines(src, &Code::default());
            assert_eq!(&*got, *should_be);
        }
    }

    #[test]
    fn hide_lines_language_other() {
        let inputs = [
          (
           "<code class=\"language-python\">~hidden()\nnothidden():\n~    hidden()\n    ~hidden()\n    nothidden()</code>",
           "<code class=\"language-python\"><span class=\"boring\">hidden()\n</span>nothidden():\n<span class=\"boring\">    hidden()\n</span><span class=\"boring\">    hidden()\n</span>    nothidden()\n</code>",),
           (
            "<code class=\"language-python hidelines=!!!\">!!!hidden()\nnothidden():\n!!!    hidden()\n    !!!hidden()\n    nothidden()</code>",
            "<code class=\"language-python hidelines=!!!\"><span class=\"boring\">hidden()\n</span>nothidden():\n<span class=\"boring\">    hidden()\n</span><span class=\"boring\">    hidden()\n</span>    nothidden()\n</code>",),
        ];
        for (src, should_be) in &inputs {
            let got = hide_lines(
                src,
                &Code {
                    hidelines: {
                        let mut map = HashMap::new();
                        map.insert("python".to_string(), "~".to_string());
                        map
                    },
                },
            );
            assert_eq!(&*got, *should_be);
        }
    }

    #[test]
    fn test_json_direction() {
        assert_eq!(json!(TextDirection::RightToLeft), json!("rtl"));
        assert_eq!(json!(TextDirection::LeftToRight), json!("ltr"));
    }
}<|MERGE_RESOLUTION|>--- conflicted
+++ resolved
@@ -59,11 +59,10 @@
                 .insert("git_repository_edit_url".to_owned(), json!(edit_url));
         }
 
-<<<<<<< HEAD
         let content = ch.content.clone();
         let content = utils::render_markdown(
             &content,
-            ctx.html_config.curly_quotes,
+            ctx.html_config.smart_punctuation(),
             self.syntaxes.borrow().as_ref().unwrap(),
             &ctx.html_config.playground,
             ctx.edition,
@@ -71,19 +70,11 @@
 
         let fixed_content = utils::render_markdown_with_path(
             &ch.content,
-            ctx.html_config.curly_quotes,
+            ctx.html_config.smart_punctuation(),
             Some(path),
             self.syntaxes.borrow().as_ref().unwrap(),
             &ctx.html_config.playground,
             ctx.edition,
-=======
-        let content = utils::render_markdown(&ch.content, ctx.html_config.smart_punctuation());
-
-        let fixed_content = utils::render_markdown_with_path(
-            &ch.content,
-            ctx.html_config.smart_punctuation(),
-            Some(path),
->>>>>>> 94b922d2
         );
         if !ctx.is_index && ctx.html_config.print.page_break {
             // Add page break between chapters
@@ -191,18 +182,13 @@
                     .to_string()
             }
         };
-<<<<<<< HEAD
         let html_content_404 = utils::render_markdown(
             &content_404,
-            html_config.curly_quotes,
+            html_config.smart_punctuation(),
             self.syntaxes.borrow().as_ref().unwrap(),
             &html_config.playground,
             ctx.config.rust.edition,
         );
-=======
-        let html_content_404 =
-            utils::render_markdown(&content_404, html_config.smart_punctuation());
->>>>>>> 94b922d2
 
         let mut data_404 = data.clone();
         let base_url = if let Some(site_url) = &html_config.site_url {
@@ -561,24 +547,10 @@
             None => ctx.root.join("theme"),
         };
 
-<<<<<<< HEAD
-        if html_config.theme.is_none()
-            && maybe_wrong_theme_dir(&src_dir.join("theme")).unwrap_or(false)
-        {
-            warn!(
-                "Previous versions of mdBook erroneously accepted `./src/theme` as an automatic \
-                 theme directory"
-            );
-            warn!("Please move your theme files to `./theme` for them to continue being used");
-        }
-
-        let theme = theme::Theme::new(&theme_dir);
+        let theme = theme::Theme::new(theme_dir);
 
         debug!("Collect syntaxes into a syntax set");
         self.build_syntaxset(&theme, &theme_dir);
-=======
-        let theme = theme::Theme::new(theme_dir);
->>>>>>> 94b922d2
 
         debug!("Register the index handlebars template");
         handlebars.register_template_string("index", String::from_utf8(theme.index.clone())?)?;
