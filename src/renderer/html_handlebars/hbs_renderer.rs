--- conflicted
+++ resolved
@@ -251,7 +251,6 @@
             },
         };
 
-<<<<<<< HEAD
         let content = ch.content.clone();
         let content =
             utils::render_markdown_with_path(&content, ctx.html_config.curly_quotes, Some(&md_ctx));
@@ -262,12 +261,7 @@
             ctx.html_config.curly_quotes,
             Some(&md_ctx),
         );
-        if !ctx.is_index {
-=======
-        let fixed_content =
-            utils::render_markdown_with_path(&ch.content, ctx.html_config.curly_quotes, Some(path));
         if !ctx.is_index && ctx.html_config.print.page_break {
->>>>>>> 5921f598
             // Add page break between chapters
             // See https://developer.mozilla.org/en-US/docs/Web/CSS/break-before and https://developer.mozilla.org/en-US/docs/Web/CSS/page-break-before
             // Add both two CSS properties because of the compatibility issue
