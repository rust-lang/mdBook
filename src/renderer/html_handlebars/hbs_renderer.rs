--- conflicted
+++ resolved
@@ -608,7 +608,7 @@
             let classes = &caps[2];
             let code = &caps[3];
 
-<<<<<<< HEAD
+
             if (classes.contains("language-rust")
                 && !classes.contains("ignore")
                 && !classes.contains("noplaypen"))
@@ -629,16 +629,6 @@
                             && classes.contains("editable")
                             || text.contains("fn main")
                             || text.contains("quick_main!")
-=======
-            if classes.contains("language-rust") {
-                if (!classes.contains("ignore") && !classes.contains("noplaypen"))
-                    || classes.contains("mdbook-runnable")
-                {
-                    // wrap the contents in an external pre block
-                    format!(
-                        "<pre class=\"playpen\"><code class=\"{}\">{}</code></pre>",
-                        classes,
->>>>>>> a9160acd
                         {
                             let content: Cow<'_, str> = if playpen_config.editable
                                 && classes.contains("editable")
