--- conflicted
+++ resolved
@@ -265,12 +265,6 @@
     /// Run `rustdoc` tests on a specific chapter of the book, linking against the provided libraries.
     /// If `chapter` is `None`, all tests will be run.
     pub fn test_chapter(&mut self, library_paths: Vec<&str>, chapter: Option<&str>) -> Result<()> {
-<<<<<<< HEAD
-        let library_args: Vec<&str> = (0..library_paths.len())
-            .map(|_| "-L")
-            .zip(library_paths)
-            .flat_map(|x| vec![x.0, x.1])
-=======
         let cwd = std::env::current_dir()?;
         let library_args: Vec<OsString> = library_paths
             .into_iter()
@@ -283,7 +277,6 @@
                 };
                 [OsString::from("-L"), path]
             })
->>>>>>> 94b922d2
             .collect();
 
         let temp_dir = TempFileBuilder::new().prefix("mdbook-").tempdir()?;
