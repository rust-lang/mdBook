#![allow(missing_docs)] // FIXME: Document this

pub mod fs;
pub mod highlight;
mod string;
pub(crate) mod toml_ext;
use crate::errors::Error;
use log::error;
use once_cell::sync::Lazy;
use pulldown_cmark::{html, CodeBlockKind, CowStr, Event, Options, Parser, Tag, TagEnd};
use regex::Regex;

use crate::config::{Playground, RustEdition};
use syntect::html::ClassStyle;
use syntect::parsing::SyntaxReference;
use syntect::parsing::SyntaxSet;
use syntect::util::LinesWithEndings;

use std::borrow::Cow;
use std::collections::HashMap;
use std::fmt::Write;
use std::path::Path;

pub use self::string::{
    take_anchored_lines, take_lines, take_rustdoc_include_anchored_lines,
    take_rustdoc_include_lines,
};

/// Replaces multiple consecutive whitespace characters with a single space character.
pub fn collapse_whitespace(text: &str) -> Cow<'_, str> {
    static RE: Lazy<Regex> = Lazy::new(|| Regex::new(r"\s\s+").unwrap());
    RE.replace_all(text, " ")
}

/// Convert the given string to a valid HTML element ID.
/// The only restriction is that the ID must not contain any ASCII whitespace.
pub fn normalize_id(content: &str) -> String {
    content
        .chars()
        .filter_map(|ch| {
            if ch.is_alphanumeric() || ch == '_' || ch == '-' {
                Some(ch.to_ascii_lowercase())
            } else if ch.is_whitespace() {
                Some('-')
            } else {
                None
            }
        })
        .collect::<String>()
}

/// Generate an ID for use with anchors which is derived from a "normalised"
/// string.
// This function should be made private when the deprecation expires.
#[deprecated(since = "0.4.16", note = "use unique_id_from_content instead")]
pub fn id_from_content(content: &str) -> String {
    let mut content = content.to_string();

    // Skip any tags or html-encoded stuff
    static HTML: Lazy<Regex> = Lazy::new(|| Regex::new(r"(<.*?>)").unwrap());
    content = HTML.replace_all(&content, "").into();
    const REPL_SUB: &[&str] = &["&lt;", "&gt;", "&amp;", "&#39;", "&quot;"];
    for sub in REPL_SUB {
        content = content.replace(sub, "");
    }

    // Remove spaces and hashes indicating a header
    let trimmed = content.trim().trim_start_matches('#').trim();
    normalize_id(trimmed)
}

/// Generate an ID for use with anchors which is derived from a "normalised"
/// string.
///
/// Each ID returned will be unique, if the same `id_counter` is provided on
/// each call.
pub fn unique_id_from_content(content: &str, id_counter: &mut HashMap<String, usize>) -> String {
    let id = {
        #[allow(deprecated)]
        id_from_content(content)
    };

    // If we have headers with the same normalized id, append an incrementing counter
    let id_count = id_counter.entry(id.clone()).or_insert(0);
    let unique_id = match *id_count {
        0 => id,
        id_count => format!("{}-{}", id, id_count),
    };
    *id_count += 1;
    unique_id
}

/// Fix links to the correct location.
///
/// This adjusts links, such as turning `.md` extensions to `.html`.
///
/// `path` is the path to the page being rendered relative to the root of the
/// book. This is used for the `print.html` page so that links on the print
/// page go to the original location. Normal page rendering sets `path` to
/// None. Ideally, print page links would link to anchors on the print page,
/// but that is very difficult.
fn adjust_links<'a>(event: Event<'a>, path: Option<&Path>) -> Event<'a> {
    static SCHEME_LINK: Lazy<Regex> = Lazy::new(|| Regex::new(r"^[a-z][a-z0-9+.-]*:").unwrap());
    static MD_LINK: Lazy<Regex> =
        Lazy::new(|| Regex::new(r"(?P<link>.*)\.md(?P<anchor>#.*)?").unwrap());

    fn fix<'a>(dest: CowStr<'a>, path: Option<&Path>) -> CowStr<'a> {
        if dest.starts_with('#') {
            // Fragment-only link.
            if let Some(path) = path {
                let mut base = path.display().to_string();
                if base.ends_with(".md") {
                    base.replace_range(base.len() - 3.., ".html");
                }
                return format!("{}{}", base, dest).into();
            } else {
                return dest;
            }
        }
        // Don't modify links with schemes like `https`.
        if !SCHEME_LINK.is_match(&dest) {
            // This is a relative link, adjust it as necessary.
            let mut fixed_link = String::new();
            if let Some(path) = path {
                let base = path
                    .parent()
                    .expect("path can't be empty")
                    .to_str()
                    .expect("utf-8 paths only");
                if !base.is_empty() {
                    write!(fixed_link, "{}/", base).unwrap();
                }
            }

            if let Some(caps) = MD_LINK.captures(&dest) {
                fixed_link.push_str(&caps["link"]);
                fixed_link.push_str(".html");
                if let Some(anchor) = caps.name("anchor") {
                    fixed_link.push_str(anchor.as_str());
                }
            } else {
                fixed_link.push_str(&dest);
            };
            return CowStr::from(fixed_link);
        }
        dest
    }

    fn fix_html<'a>(html: CowStr<'a>, path: Option<&Path>) -> CowStr<'a> {
        // This is a terrible hack, but should be reasonably reliable. Nobody
        // should ever parse a tag with a regex. However, there isn't anything
        // in Rust that I know of that is suitable for handling partial html
        // fragments like those generated by pulldown_cmark.
        //
        // There are dozens of HTML tags/attributes that contain paths, so
        // feel free to add more tags if desired; these are the only ones I
        // care about right now.
        static HTML_LINK: Lazy<Regex> =
            Lazy::new(|| Regex::new(r#"(<(?:a|img) [^>]*?(?:src|href)=")([^"]+?)""#).unwrap());

        HTML_LINK
            .replace_all(&html, |caps: &regex::Captures<'_>| {
                let fixed = fix(caps[2].into(), path);
                format!("{}{}\"", &caps[1], fixed)
            })
            .into_owned()
            .into()
    }

    match event {
        Event::Start(Tag::Link {
            link_type,
            dest_url,
            title,
            id,
        }) => Event::Start(Tag::Link {
            link_type,
            dest_url: fix(dest_url, path),
            title,
            id,
        }),
        Event::Start(Tag::Image {
            link_type,
            dest_url,
            title,
            id,
        }) => Event::Start(Tag::Image {
            link_type,
            dest_url: fix(dest_url, path),
            title,
            id,
        }),
        Event::Html(html) => Event::Html(fix_html(html, path)),
        Event::InlineHtml(html) => Event::InlineHtml(fix_html(html, path)),
        _ => event,
    }
}

/// Wrapper around the pulldown-cmark parser for rendering markdown to HTML.
<<<<<<< HEAD
pub fn render_markdown(
    text: &str,
    curly_quotes: bool,
    syntaxes: &SyntaxSet,
    playground_config: &Playground,
    default_edition: Option<RustEdition>,
) -> String {
    render_markdown_with_path(
        text,
        curly_quotes,
        None,
        syntaxes,
        playground_config,
        default_edition,
    )
=======
pub fn render_markdown(text: &str, smart_punctuation: bool) -> String {
    render_markdown_with_path(text, smart_punctuation, None)
>>>>>>> 94b922d2
}

pub fn new_cmark_parser(text: &str, smart_punctuation: bool) -> Parser<'_> {
    let mut opts = Options::empty();
    opts.insert(Options::ENABLE_TABLES);
    opts.insert(Options::ENABLE_FOOTNOTES);
    opts.insert(Options::ENABLE_STRIKETHROUGH);
    opts.insert(Options::ENABLE_TASKLISTS);
    opts.insert(Options::ENABLE_HEADING_ATTRIBUTES);
    if smart_punctuation {
        opts.insert(Options::ENABLE_SMART_PUNCTUATION);
    }
    Parser::new_ext(text, opts)
}

pub fn render_markdown_with_path(
    text: &str,
<<<<<<< HEAD
    curly_quotes: bool,
    path: Option<&Path>,
    syntaxes: &SyntaxSet,
    playground_config: &Playground,
    default_edition: Option<RustEdition>,
) -> String {
    let mut s = String::with_capacity(text.len() * 3 / 2);
    let p = new_cmark_parser(text, curly_quotes);
    let mut highlighter = SyntaxHighlighter::new(playground_config, default_edition);
=======
    smart_punctuation: bool,
    path: Option<&Path>,
) -> String {
    let mut s = String::with_capacity(text.len() * 3 / 2);
    let p = new_cmark_parser(text, smart_punctuation);
>>>>>>> 94b922d2
    let events = p
        .map(clean_codeblock_headers)
        .map(|event| adjust_links(event, path))
        .flat_map(|event| {
            let (a, b) = wrap_tables(event);
            a.into_iter().chain(b)
        })
        .map(|event| highlighter.highlight(syntaxes, event));

    html::push_html(&mut s, events);
    s
}

/// Wraps tables in a `.table-wrapper` class to apply overflow-x rules to.
fn wrap_tables(event: Event<'_>) -> (Option<Event<'_>>, Option<Event<'_>>) {
    match event {
        Event::Start(Tag::Table(_)) => (
            Some(Event::Html(r#"<div class="table-wrapper">"#.into())),
            Some(event),
        ),
        Event::End(TagEnd::Table) => (Some(event), Some(Event::Html(r#"</div>"#.into()))),
        _ => (Some(event), None),
    }
}

struct SyntaxHighlighter<'a> {
    highlight: bool,
    is_rust: bool,
    is_playground: bool,
    is_editable: bool,
    syntax: Option<&'a SyntaxReference>,
    playground_config: &'a Playground,
    default_edition: Option<RustEdition>,
}

impl<'a> SyntaxHighlighter<'a> {
    fn new(playground_config: &'a Playground, default_edition: Option<RustEdition>) -> Self {
        SyntaxHighlighter {
            highlight: false,
            is_rust: false,
            is_playground: false,
            is_editable: false,
            syntax: None,
            playground_config,
            default_edition,
        }
    }

    fn highlight<'b>(&mut self, syntaxes: &'a SyntaxSet, event: Event<'b>) -> Event<'b> {
        match event {
            Event::Start(Tag::CodeBlock(CodeBlockKind::Fenced(ref info))) => {
                self.highlight = true;
                let mut classes: Vec<_> = info
                    .replace(',', " ")
                    .split(' ')
                    .map(String::from)
                    .filter(|x| !x.is_empty())
                    .collect();
                if let Some(name) = classes.first() {
                    // If we're given an empty name, or it is marked as
                    // plaintext, we shouldn't highlight it.
                    if name.is_empty()
                        || name.eq_ignore_ascii_case("plaintext")
                        || name.eq_ignore_ascii_case("text")
                        || name.eq_ignore_ascii_case("plain")
                        || name.eq_ignore_ascii_case("txt")
                    {
                        self.highlight = false;
                        return event;
                    }

                    self.syntax = syntaxes.find_syntax_by_token(name);
                    if self.syntax.is_none() {
                        self.highlight = false;
                        return event;
                    }
                    if let Some(syntax) = self.syntax {
                        if syntax.name == "Rust" {
                            self.is_rust = true;
                        }
                    }
                    if self.is_rust {
                        let ignore = classes.iter().any(|x| x == "ignore");
                        let noplayground = classes.iter().any(|x| x == "noplayground");
                        let noplaypen = classes.iter().any(|x| x == "noplaypen");
                        let mdbook_runnable = classes.iter().any(|x| x == "mdbook-runnable");
                        let playground_runnable = self.playground_config.runnable;
                        // Enable playground
                        if playground_runnable
                            && ((!ignore && !noplayground && !noplaypen) || mdbook_runnable)
                        {
                            self.is_editable = classes.iter().any(|x| x == "editable");
                            let contains_e2015 = classes.iter().any(|x| x == "edition2015");
                            let contains_e2018 = classes.iter().any(|x| x == "edition2018");
                            let contains_e2021 = classes.iter().any(|x| x == "edition2021");
                            // if the user forced edition, we should not overwrite it
                            if !contains_e2015 && !contains_e2018 && !contains_e2021 {
                                match self.default_edition {
                                    Some(RustEdition::E2015) => {
                                        classes.push("edition2015".to_owned())
                                    }
                                    Some(RustEdition::E2018) => {
                                        classes.push("edition2018".to_owned())
                                    }
                                    Some(RustEdition::E2021) => {
                                        classes.push("edition2021".to_owned())
                                    }
                                    None => {}
                                }
                            }
                            self.is_playground = true;
                            return Event::Html(CowStr::from(format!(
                                r#"<pre class="playground"><code class="syntect language-{}">"#,
                                classes.join(" ")
                            )));
                        } else {
                            self.is_editable = false;
                            self.is_playground = false;
                        }
                    }
                } else {
                    // We also don't perform auto-detection of languages, so we
                    // shouldn't highlight code blocks without lang tags.
                    self.highlight = false;
                }
                if classes.is_empty() {
                    Event::Html(CowStr::from("<pre><code>"))
                } else {
                    Event::Html(CowStr::from(format!(
                        r#"<pre><code class="syntect language-{}">"#,
                        classes.join(" ")
                    )))
                }
            }
            Event::End(Tag::CodeBlock(CodeBlockKind::Fenced(_))) => {
                self.highlight = false;
                self.is_rust = false;
                self.syntax = None;
                self.is_playground = false;
                self.is_editable = false;
                Event::Html(CowStr::from("</code></pre>"))
            }
            Event::Text(ref code) if self.highlight => {
                let mut gen = highlight::HtmlGenerator::new(
                    self.syntax.unwrap(),
                    syntaxes,
                    ClassStyle::SpacedPrefixed { prefix: "syn-" },
                );
                let needs_wrapped = self.is_rust
                    && !(self.playground_config.editable && self.is_editable)
                    && self.is_playground
                    && !code.contains("fn main")
                    && !code.contains("quick_main!");
                if needs_wrapped {
                    gen.parse_line("# fn main() {\n", self.is_rust);
                }
                for line in LinesWithEndings::from(code) {
                    gen.parse_line(line, self.is_rust);
                }
                if needs_wrapped {
                    gen.parse_line("# }\n", self.is_rust);
                }
                Event::Html(CowStr::from(gen.finalize()))
            }
            _ => event,
        }
    }
}

fn clean_codeblock_headers(event: Event<'_>) -> Event<'_> {
    match event {
        Event::Start(Tag::CodeBlock(CodeBlockKind::Fenced(ref info))) => {
            let info: String = info
                .chars()
                .map(|x| match x {
                    ' ' | '\t' => ',',
                    _ => x,
                })
                .filter(|ch| !ch.is_whitespace())
                .collect();

            Event::Start(Tag::CodeBlock(CodeBlockKind::Fenced(CowStr::from(info))))
        }
        _ => event,
    }
}

/// Prints a "backtrace" of some `Error`.
pub fn log_backtrace(e: &Error) {
    error!("Error: {}", e);

    for cause in e.chain().skip(1) {
        error!("\tCaused By: {}", cause);
    }
}

pub(crate) fn bracket_escape(mut s: &str) -> String {
    let mut escaped = String::with_capacity(s.len());
    let needs_escape: &[char] = &['<', '>'];
    while let Some(next) = s.find(needs_escape) {
        escaped.push_str(&s[..next]);
        match s.as_bytes()[next] {
            b'<' => escaped.push_str("&lt;"),
            b'>' => escaped.push_str("&gt;"),
            _ => unreachable!(),
        }
        s = &s[next + 1..];
    }
    escaped.push_str(s);
    escaped
}

#[cfg(test)]
mod tests {
    use super::bracket_escape;

    mod render_markdown {
        use syntect::parsing::SyntaxSet;
        fn default_syntaxes() -> SyntaxSet {
            syntect::dumps::from_binary(crate::theme::SYNTAXES_BIN)
        }

        use super::super::render_markdown;
        use crate::config::{Playground, RustEdition};

        #[test]
        fn preserves_external_links() {
            assert_eq!(
                render_markdown(
                    "[example](https://www.rust-lang.org/)",
                    false,
                    &default_syntaxes(),
                    &Playground::default(),
                    None,
                ),
                "<p><a href=\"https://www.rust-lang.org/\">example</a></p>\n"
            );
        }

        #[test]
        fn it_can_adjust_markdown_links() {
            assert_eq!(
                render_markdown(
                    "[example](example.md)",
                    false,
                    &default_syntaxes(),
                    &Playground::default(),
                    None,
                ),
                "<p><a href=\"example.html\">example</a></p>\n"
            );
            assert_eq!(
                render_markdown(
                    "[example_anchor](example.md#anchor)",
                    false,
                    &default_syntaxes(),
                    &Playground::default(),
                    None,
                ),
                "<p><a href=\"example.html#anchor\">example_anchor</a></p>\n"
            );

            // this anchor contains 'md' inside of it
            assert_eq!(
                render_markdown(
                    "[phantom data](foo.html#phantomdata)",
                    false,
                    &default_syntaxes(),
                    &Playground::default(),
                    None,
                ),
                "<p><a href=\"foo.html#phantomdata\">phantom data</a></p>\n"
            );
        }

        #[test]
        fn it_can_wrap_tables() {
            let src = r#"
| Original        | Punycode        | Punycode + Encoding |
|-----------------|-----------------|---------------------|
| føø             | f-5gaa          | f_5gaa              |
"#;
            let out = r#"
<div class="table-wrapper"><table><thead><tr><th>Original</th><th>Punycode</th><th>Punycode + Encoding</th></tr></thead><tbody>
<tr><td>føø</td><td>f-5gaa</td><td>f_5gaa</td></tr>
</tbody></table>
</div>
"#.trim();
            assert_eq!(
                render_markdown(
                    src,
                    false,
                    &default_syntaxes(),
                    &Playground::default(),
                    None,
                ),
                out
            );
        }

        #[test]
        fn it_can_keep_quotes_straight() {
            assert_eq!(
                render_markdown(
                    "'one'",
                    false,
                    &default_syntaxes(),
                    &Playground::default(),
                    None,
                ),
                "<p>'one'</p>\n"
            );
        }

        #[test]
        fn it_can_make_quotes_curly_except_when_they_are_in_code() {
            let input = r#"
'one'
```
'two'
```
`'three'` 'four'"#;
            let expected = r#"<p>‘one’</p>
<pre><code>'two'
</code></pre>
<p><code>'three'</code> ‘four’</p>
"#;
            assert_eq!(
                render_markdown(
                    input,
                    true,
                    &default_syntaxes(),
                    &Playground::default(),
                    None,
                ),
                expected
            );
        }

        #[test]
        fn whitespace_outside_of_codeblock_header_is_preserved() {
            let input = r#"
some text with spaces
```rust
fn main() {
// code inside is unchanged
}
```
more text with spaces
"#;

            let expected = r#"<p>some text with spaces</p>
<pre class="playground"><code class="syntect language-rust"><span class="syn-source syn-rust"><span class="syn-meta syn-function syn-rust"><span class="syn-meta syn-function syn-rust"><span class="syn-storage syn-type syn-function syn-rust">fn</span> </span><span class="syn-entity syn-name syn-function syn-rust">main</span></span><span class="syn-meta syn-function syn-rust"><span class="syn-meta syn-function syn-parameters syn-rust"><span class="syn-punctuation syn-section syn-parameters syn-begin syn-rust">(</span></span><span class="syn-meta syn-function syn-rust"><span class="syn-meta syn-function syn-parameters syn-rust"><span class="syn-punctuation syn-section syn-parameters syn-end syn-rust">)</span></span></span></span><span class="syn-meta syn-function syn-rust"> </span><span class="syn-meta syn-function syn-rust"><span class="syn-meta syn-block syn-rust"><span class="syn-punctuation syn-section syn-block syn-begin syn-rust">{</span>
<span class="syn-comment syn-line syn-double-slash syn-rust"><span class="syn-punctuation syn-definition syn-comment syn-rust">//</span> code inside is unchanged
</span></span><span class="syn-meta syn-block syn-rust"><span class="syn-punctuation syn-section syn-block syn-end syn-rust">}</span></span></span>
</span></code></pre>
<p>more text with spaces</p>
"#;
            assert_eq!(
                render_markdown(
                    input,
                    false,
                    &default_syntaxes(),
                    &Playground::default(),
                    None,
                ),
                expected
            );
            assert_eq!(
                render_markdown(
                    input,
                    true,
                    &default_syntaxes(),
                    &Playground::default(),
                    None,
                ),
                expected
            );
        }

        #[test]
        fn rust_code_block_properties_are_passed_as_space_delimited_class() {
            let input = r#"
```rust,no_run,should_panic,property_3
```
"#;

            let expected = r#"<pre class="playground"><code class="syntect language-rust no_run should_panic property_3"></code></pre>"#;
            assert_eq!(
                render_markdown(
                    input,
                    false,
                    &default_syntaxes(),
                    &Playground::default(),
                    None,
                ),
                expected
            );
            assert_eq!(
                render_markdown(
                    input,
                    true,
                    &default_syntaxes(),
                    &Playground::default(),
                    None,
                ),
                expected
            );
        }

        #[test]
        fn rust_code_block_properties_with_whitespace_are_passed_as_space_delimited_class() {
            let input = r#"
```rust,    no_run,,,should_panic , ,property_3
```
"#;

            let expected = r#"<pre class="playground"><code class="syntect language-rust no_run should_panic property_3"></code></pre>"#;
            assert_eq!(
                render_markdown(
                    input,
                    false,
                    &default_syntaxes(),
                    &Playground::default(),
                    None,
                ),
                expected
            );
            assert_eq!(
                render_markdown(
                    input,
                    true,
                    &default_syntaxes(),
                    &Playground::default(),
                    None,
                ),
                expected
            );
        }

        #[test]
        fn rust_code_block_without_properties_has_proper_html_class() {
            let input = r#"
```rust
```
"#;

            let expected =
                r#"<pre class="playground"><code class="syntect language-rust"></code></pre>"#;
            assert_eq!(
                render_markdown(
                    input,
                    false,
                    &default_syntaxes(),
                    &Playground::default(),
                    None,
                ),
                expected
            );
            assert_eq!(
                render_markdown(
                    input,
                    true,
                    &default_syntaxes(),
                    &Playground::default(),
                    None,
                ),
                expected
            );
        }

        // These HTML strings get very, very long.
        // What I do is copy them out of here,
        // paste them into a document.write() call in the JavaScript console,
        // and then I can read the HTML in the DOM inspector to see if it looks right.
        #[test]
        fn add_playground() {
            let inputs = [
              ("```rust\nx()\n```",
               "<pre class=\"playground\"><code class=\"syntect language-rust\"><span class=\"boring\"><span class=\"syn-source syn-rust\"><span class=\"syn-meta syn-function syn-rust\"><span class=\"syn-meta syn-function syn-rust\"><span class=\"syn-storage syn-type syn-function syn-rust\">fn</span> </span><span class=\"syn-entity syn-name syn-function syn-rust\">main</span></span><span class=\"syn-meta syn-function syn-rust\"><span class=\"syn-meta syn-function syn-parameters syn-rust\"><span class=\"syn-punctuation syn-section syn-parameters syn-begin syn-rust\">(</span></span><span class=\"syn-meta syn-function syn-rust\"><span class=\"syn-meta syn-function syn-parameters syn-rust\"><span class=\"syn-punctuation syn-section syn-parameters syn-end syn-rust\">)</span></span></span></span><span class=\"syn-meta syn-function syn-rust\"> </span><span class=\"syn-meta syn-function syn-rust\"><span class=\"syn-meta syn-block syn-rust\"><span class=\"syn-punctuation syn-section syn-block syn-begin syn-rust\">{</span>\n</span></span></span></span><span class=\"syn-source syn-rust\"><span class=\"syn-meta syn-function syn-rust\"><span class=\"syn-meta syn-block syn-rust\"><span class=\"syn-support syn-function syn-rust\">x</span><span class=\"syn-meta syn-group syn-rust\"><span class=\"syn-punctuation syn-section syn-group syn-begin syn-rust\">(</span></span><span class=\"syn-meta syn-group syn-rust\"><span class=\"syn-punctuation syn-section syn-group syn-end syn-rust\">)</span></span>\n</span></span></span><span class=\"boring\"><span class=\"syn-source syn-rust\"><span class=\"syn-meta syn-function syn-rust\"><span class=\"syn-meta syn-block syn-rust\"><span class=\"syn-punctuation syn-section syn-block syn-end syn-rust\">}</span></span></span>\n</span></span></code></pre>"),
              ("```rust\nfn main() {}\n```",
               "<pre class=\"playground\"><code class=\"syntect language-rust\"><span class=\"syn-source syn-rust\"><span class=\"syn-meta syn-function syn-rust\"><span class=\"syn-meta syn-function syn-rust\"><span class=\"syn-storage syn-type syn-function syn-rust\">fn</span> </span><span class=\"syn-entity syn-name syn-function syn-rust\">main</span></span><span class=\"syn-meta syn-function syn-rust\"><span class=\"syn-meta syn-function syn-parameters syn-rust\"><span class=\"syn-punctuation syn-section syn-parameters syn-begin syn-rust\">(</span></span><span class=\"syn-meta syn-function syn-rust\"><span class=\"syn-meta syn-function syn-parameters syn-rust\"><span class=\"syn-punctuation syn-section syn-parameters syn-end syn-rust\">)</span></span></span></span><span class=\"syn-meta syn-function syn-rust\"> </span><span class=\"syn-meta syn-function syn-rust\"><span class=\"syn-meta syn-block syn-rust\"><span class=\"syn-punctuation syn-section syn-block syn-begin syn-rust\">{</span></span><span class=\"syn-meta syn-block syn-rust\"><span class=\"syn-punctuation syn-section syn-block syn-end syn-rust\">}</span></span></span>\n</span></code></pre>"),
              ("```rust editable\nlet s = \"foo\n # bar\n\";\n```",
               "<pre class=\"playground\"><code class=\"syntect language-rust editable\"><span class=\"syn-source syn-rust\"><span class=\"syn-storage syn-type syn-rust\">let</span> s <span class=\"syn-keyword syn-operator syn-rust\">=</span> <span class=\"syn-string syn-quoted syn-double syn-rust\"><span class=\"syn-punctuation syn-definition syn-string syn-begin syn-rust\">&quot;</span>foo\n</span></span><span class=\"boring\"><span class=\"syn-source syn-rust\"><span class=\"syn-string syn-quoted syn-double syn-rust\"> bar\n</span></span></span><span class=\"syn-source syn-rust\"><span class=\"syn-string syn-quoted syn-double syn-rust\"><span class=\"syn-punctuation syn-definition syn-string syn-end syn-rust\">&quot;</span></span><span class=\"syn-punctuation syn-terminator syn-rust\">;</span>\n</span></code></pre>"),
              ("```rust editable\nlet s = \"foo\n ## bar\n\";\n```",
                "<pre class=\"playground\"><code class=\"syntect language-rust editable\"><span class=\"syn-source syn-rust\"><span class=\"syn-storage syn-type syn-rust\">let</span> s <span class=\"syn-keyword syn-operator syn-rust\">=</span> <span class=\"syn-string syn-quoted syn-double syn-rust\"><span class=\"syn-punctuation syn-definition syn-string syn-begin syn-rust\">&quot;</span>foo\n</span></span><span class=\"boring\"><span class=\"syn-source syn-rust\"><span class=\"syn-string syn-quoted syn-double syn-rust\"> # bar\n</span></span></span><span class=\"syn-source syn-rust\"><span class=\"syn-string syn-quoted syn-double syn-rust\"><span class=\"syn-punctuation syn-definition syn-string syn-end syn-rust\">&quot;</span></span><span class=\"syn-punctuation syn-terminator syn-rust\">;</span>\n</span></code></pre>"),
              ("```rust editable\nlet s = \"foo\n # bar\n#\n\";\n```",
                "<pre class=\"playground\"><code class=\"syntect language-rust editable\"><span class=\"syn-source syn-rust\"><span class=\"syn-storage syn-type syn-rust\">let</span> s <span class=\"syn-keyword syn-operator syn-rust\">=</span> <span class=\"syn-string syn-quoted syn-double syn-rust\"><span class=\"syn-punctuation syn-definition syn-string syn-begin syn-rust\">&quot;</span>foo\n</span></span><span class=\"boring\"><span class=\"syn-source syn-rust\"><span class=\"syn-string syn-quoted syn-double syn-rust\"> bar\n\n</span></span></span><span class=\"syn-source syn-rust\"><span class=\"syn-string syn-quoted syn-double syn-rust\"><span class=\"syn-punctuation syn-definition syn-string syn-end syn-rust\">&quot;</span></span><span class=\"syn-punctuation syn-terminator syn-rust\">;</span>\n</span></code></pre>"),
              ("```rust ignore\nlet s = \"foo\n # bar\n\";\n```",
                "<pre><code class=\"syntect language-rust ignore\"><span class=\"syn-source syn-rust\"><span class=\"syn-storage syn-type syn-rust\">let</span> s <span class=\"syn-keyword syn-operator syn-rust\">=</span> <span class=\"syn-string syn-quoted syn-double syn-rust\"><span class=\"syn-punctuation syn-definition syn-string syn-begin syn-rust\">&quot;</span>foo\n</span></span><span class=\"boring\"><span class=\"syn-source syn-rust\"><span class=\"syn-string syn-quoted syn-double syn-rust\"> bar\n</span></span></span><span class=\"syn-source syn-rust\"><span class=\"syn-string syn-quoted syn-double syn-rust\"><span class=\"syn-punctuation syn-definition syn-string syn-end syn-rust\">&quot;</span></span><span class=\"syn-punctuation syn-terminator syn-rust\">;</span>\n</span></code></pre>"),
              ("```rust editable\n#![no_std]\nlet s = \"foo\";\n #[some_attr]\n```",
                "<pre class=\"playground\"><code class=\"syntect language-rust editable\"><span class=\"syn-source syn-rust\"><span class=\"syn-meta syn-annotation syn-rust\"><span class=\"syn-punctuation syn-definition syn-annotation syn-rust\">#!</span><span class=\"syn-punctuation syn-section syn-group syn-begin syn-rust\">[</span><span class=\"syn-variable syn-annotation syn-rust\">no_std</span><span class=\"syn-punctuation syn-section syn-group syn-end syn-rust\">]</span></span>\n<span class=\"syn-storage syn-type syn-rust\">let</span> s <span class=\"syn-keyword syn-operator syn-rust\">=</span> <span class=\"syn-string syn-quoted syn-double syn-rust\"><span class=\"syn-punctuation syn-definition syn-string syn-begin syn-rust\">&quot;</span>foo<span class=\"syn-punctuation syn-definition syn-string syn-end syn-rust\">&quot;</span></span><span class=\"syn-punctuation syn-terminator syn-rust\">;</span>\n <span class=\"syn-meta syn-annotation syn-rust\"><span class=\"syn-punctuation syn-definition syn-annotation syn-rust\">#</span><span class=\"syn-punctuation syn-section syn-group syn-begin syn-rust\">[</span><span class=\"syn-variable syn-annotation syn-rust\">some_attr</span><span class=\"syn-punctuation syn-section syn-group syn-end syn-rust\">]</span></span>\n</span></code></pre>"),
            ];
            for (src, should_be) in &inputs {
                let got = render_markdown(
                    src,
                    false,
                    &default_syntaxes(),
                    &Playground {
                        editable: true,
                        ..Playground::default()
                    },
                    None,
                );
                assert_eq!(&*got, *should_be);
            }
        }
        #[test]
        fn add_playground_edition2015() {
            let inputs = [
              ("```rust\nx()\n```",
               "<pre class=\"playground\"><code class=\"syntect language-rust edition2015\"><span class=\"boring\"><span class=\"syn-source syn-rust\"><span class=\"syn-meta syn-function syn-rust\"><span class=\"syn-meta syn-function syn-rust\"><span class=\"syn-storage syn-type syn-function syn-rust\">fn</span> </span><span class=\"syn-entity syn-name syn-function syn-rust\">main</span></span><span class=\"syn-meta syn-function syn-rust\"><span class=\"syn-meta syn-function syn-parameters syn-rust\"><span class=\"syn-punctuation syn-section syn-parameters syn-begin syn-rust\">(</span></span><span class=\"syn-meta syn-function syn-rust\"><span class=\"syn-meta syn-function syn-parameters syn-rust\"><span class=\"syn-punctuation syn-section syn-parameters syn-end syn-rust\">)</span></span></span></span><span class=\"syn-meta syn-function syn-rust\"> </span><span class=\"syn-meta syn-function syn-rust\"><span class=\"syn-meta syn-block syn-rust\"><span class=\"syn-punctuation syn-section syn-block syn-begin syn-rust\">{</span>\n</span></span></span></span><span class=\"syn-source syn-rust\"><span class=\"syn-meta syn-function syn-rust\"><span class=\"syn-meta syn-block syn-rust\"><span class=\"syn-support syn-function syn-rust\">x</span><span class=\"syn-meta syn-group syn-rust\"><span class=\"syn-punctuation syn-section syn-group syn-begin syn-rust\">(</span></span><span class=\"syn-meta syn-group syn-rust\"><span class=\"syn-punctuation syn-section syn-group syn-end syn-rust\">)</span></span>\n</span></span></span><span class=\"boring\"><span class=\"syn-source syn-rust\"><span class=\"syn-meta syn-function syn-rust\"><span class=\"syn-meta syn-block syn-rust\"><span class=\"syn-punctuation syn-section syn-block syn-end syn-rust\">}</span></span></span>\n</span></span></code></pre>"),
              ("```rust\nfn main() {}\n```",
               "<pre class=\"playground\"><code class=\"syntect language-rust edition2015\"><span class=\"syn-source syn-rust\"><span class=\"syn-meta syn-function syn-rust\"><span class=\"syn-meta syn-function syn-rust\"><span class=\"syn-storage syn-type syn-function syn-rust\">fn</span> </span><span class=\"syn-entity syn-name syn-function syn-rust\">main</span></span><span class=\"syn-meta syn-function syn-rust\"><span class=\"syn-meta syn-function syn-parameters syn-rust\"><span class=\"syn-punctuation syn-section syn-parameters syn-begin syn-rust\">(</span></span><span class=\"syn-meta syn-function syn-rust\"><span class=\"syn-meta syn-function syn-parameters syn-rust\"><span class=\"syn-punctuation syn-section syn-parameters syn-end syn-rust\">)</span></span></span></span><span class=\"syn-meta syn-function syn-rust\"> </span><span class=\"syn-meta syn-function syn-rust\"><span class=\"syn-meta syn-block syn-rust\"><span class=\"syn-punctuation syn-section syn-block syn-begin syn-rust\">{</span></span><span class=\"syn-meta syn-block syn-rust\"><span class=\"syn-punctuation syn-section syn-block syn-end syn-rust\">}</span></span></span>\n</span></code></pre>"),
              ("```rust edition2015\nfn main() {}\n```",
               "<pre class=\"playground\"><code class=\"syntect language-rust edition2015\"><span class=\"syn-source syn-rust\"><span class=\"syn-meta syn-function syn-rust\"><span class=\"syn-meta syn-function syn-rust\"><span class=\"syn-storage syn-type syn-function syn-rust\">fn</span> </span><span class=\"syn-entity syn-name syn-function syn-rust\">main</span></span><span class=\"syn-meta syn-function syn-rust\"><span class=\"syn-meta syn-function syn-parameters syn-rust\"><span class=\"syn-punctuation syn-section syn-parameters syn-begin syn-rust\">(</span></span><span class=\"syn-meta syn-function syn-rust\"><span class=\"syn-meta syn-function syn-parameters syn-rust\"><span class=\"syn-punctuation syn-section syn-parameters syn-end syn-rust\">)</span></span></span></span><span class=\"syn-meta syn-function syn-rust\"> </span><span class=\"syn-meta syn-function syn-rust\"><span class=\"syn-meta syn-block syn-rust\"><span class=\"syn-punctuation syn-section syn-block syn-begin syn-rust\">{</span></span><span class=\"syn-meta syn-block syn-rust\"><span class=\"syn-punctuation syn-section syn-block syn-end syn-rust\">}</span></span></span>\n</span></code></pre>"),
              ("```rust edition2018\nfn main() {}\n```",
               "<pre class=\"playground\"><code class=\"syntect language-rust edition2018\"><span class=\"syn-source syn-rust\"><span class=\"syn-meta syn-function syn-rust\"><span class=\"syn-meta syn-function syn-rust\"><span class=\"syn-storage syn-type syn-function syn-rust\">fn</span> </span><span class=\"syn-entity syn-name syn-function syn-rust\">main</span></span><span class=\"syn-meta syn-function syn-rust\"><span class=\"syn-meta syn-function syn-parameters syn-rust\"><span class=\"syn-punctuation syn-section syn-parameters syn-begin syn-rust\">(</span></span><span class=\"syn-meta syn-function syn-rust\"><span class=\"syn-meta syn-function syn-parameters syn-rust\"><span class=\"syn-punctuation syn-section syn-parameters syn-end syn-rust\">)</span></span></span></span><span class=\"syn-meta syn-function syn-rust\"> </span><span class=\"syn-meta syn-function syn-rust\"><span class=\"syn-meta syn-block syn-rust\"><span class=\"syn-punctuation syn-section syn-block syn-begin syn-rust\">{</span></span><span class=\"syn-meta syn-block syn-rust\"><span class=\"syn-punctuation syn-section syn-block syn-end syn-rust\">}</span></span></span>\n</span></code></pre>"),
            ];
            for (src, should_be) in &inputs {
                let got = render_markdown(
                    src,
                    false,
                    &default_syntaxes(),
                    &Playground {
                        editable: true,
                        ..Playground::default()
                    },
                    Some(RustEdition::E2015),
                );
                assert_eq!(&*got, *should_be);
            }
        }
        #[test]
        fn add_playground_edition2018() {
            let inputs = [
              ("```rust\nx()\n```",
               "<pre class=\"playground\"><code class=\"syntect language-rust edition2018\"><span class=\"boring\"><span class=\"syn-source syn-rust\"><span class=\"syn-meta syn-function syn-rust\"><span class=\"syn-meta syn-function syn-rust\"><span class=\"syn-storage syn-type syn-function syn-rust\">fn</span> </span><span class=\"syn-entity syn-name syn-function syn-rust\">main</span></span><span class=\"syn-meta syn-function syn-rust\"><span class=\"syn-meta syn-function syn-parameters syn-rust\"><span class=\"syn-punctuation syn-section syn-parameters syn-begin syn-rust\">(</span></span><span class=\"syn-meta syn-function syn-rust\"><span class=\"syn-meta syn-function syn-parameters syn-rust\"><span class=\"syn-punctuation syn-section syn-parameters syn-end syn-rust\">)</span></span></span></span><span class=\"syn-meta syn-function syn-rust\"> </span><span class=\"syn-meta syn-function syn-rust\"><span class=\"syn-meta syn-block syn-rust\"><span class=\"syn-punctuation syn-section syn-block syn-begin syn-rust\">{</span>\n</span></span></span></span><span class=\"syn-source syn-rust\"><span class=\"syn-meta syn-function syn-rust\"><span class=\"syn-meta syn-block syn-rust\"><span class=\"syn-support syn-function syn-rust\">x</span><span class=\"syn-meta syn-group syn-rust\"><span class=\"syn-punctuation syn-section syn-group syn-begin syn-rust\">(</span></span><span class=\"syn-meta syn-group syn-rust\"><span class=\"syn-punctuation syn-section syn-group syn-end syn-rust\">)</span></span>\n</span></span></span><span class=\"boring\"><span class=\"syn-source syn-rust\"><span class=\"syn-meta syn-function syn-rust\"><span class=\"syn-meta syn-block syn-rust\"><span class=\"syn-punctuation syn-section syn-block syn-end syn-rust\">}</span></span></span>\n</span></span></code></pre>"),
              ("```rust\nfn main() {}\n```",
               "<pre class=\"playground\"><code class=\"syntect language-rust edition2018\"><span class=\"syn-source syn-rust\"><span class=\"syn-meta syn-function syn-rust\"><span class=\"syn-meta syn-function syn-rust\"><span class=\"syn-storage syn-type syn-function syn-rust\">fn</span> </span><span class=\"syn-entity syn-name syn-function syn-rust\">main</span></span><span class=\"syn-meta syn-function syn-rust\"><span class=\"syn-meta syn-function syn-parameters syn-rust\"><span class=\"syn-punctuation syn-section syn-parameters syn-begin syn-rust\">(</span></span><span class=\"syn-meta syn-function syn-rust\"><span class=\"syn-meta syn-function syn-parameters syn-rust\"><span class=\"syn-punctuation syn-section syn-parameters syn-end syn-rust\">)</span></span></span></span><span class=\"syn-meta syn-function syn-rust\"> </span><span class=\"syn-meta syn-function syn-rust\"><span class=\"syn-meta syn-block syn-rust\"><span class=\"syn-punctuation syn-section syn-block syn-begin syn-rust\">{</span></span><span class=\"syn-meta syn-block syn-rust\"><span class=\"syn-punctuation syn-section syn-block syn-end syn-rust\">}</span></span></span>\n</span></code></pre>"),
              ("```rust edition2015\nfn main() {}\n```",
               "<pre class=\"playground\"><code class=\"syntect language-rust edition2015\"><span class=\"syn-source syn-rust\"><span class=\"syn-meta syn-function syn-rust\"><span class=\"syn-meta syn-function syn-rust\"><span class=\"syn-storage syn-type syn-function syn-rust\">fn</span> </span><span class=\"syn-entity syn-name syn-function syn-rust\">main</span></span><span class=\"syn-meta syn-function syn-rust\"><span class=\"syn-meta syn-function syn-parameters syn-rust\"><span class=\"syn-punctuation syn-section syn-parameters syn-begin syn-rust\">(</span></span><span class=\"syn-meta syn-function syn-rust\"><span class=\"syn-meta syn-function syn-parameters syn-rust\"><span class=\"syn-punctuation syn-section syn-parameters syn-end syn-rust\">)</span></span></span></span><span class=\"syn-meta syn-function syn-rust\"> </span><span class=\"syn-meta syn-function syn-rust\"><span class=\"syn-meta syn-block syn-rust\"><span class=\"syn-punctuation syn-section syn-block syn-begin syn-rust\">{</span></span><span class=\"syn-meta syn-block syn-rust\"><span class=\"syn-punctuation syn-section syn-block syn-end syn-rust\">}</span></span></span>\n</span></code></pre>"),
              ("```rust edition2018\nfn main() {}\n```",
               "<pre class=\"playground\"><code class=\"syntect language-rust edition2018\"><span class=\"syn-source syn-rust\"><span class=\"syn-meta syn-function syn-rust\"><span class=\"syn-meta syn-function syn-rust\"><span class=\"syn-storage syn-type syn-function syn-rust\">fn</span> </span><span class=\"syn-entity syn-name syn-function syn-rust\">main</span></span><span class=\"syn-meta syn-function syn-rust\"><span class=\"syn-meta syn-function syn-parameters syn-rust\"><span class=\"syn-punctuation syn-section syn-parameters syn-begin syn-rust\">(</span></span><span class=\"syn-meta syn-function syn-rust\"><span class=\"syn-meta syn-function syn-parameters syn-rust\"><span class=\"syn-punctuation syn-section syn-parameters syn-end syn-rust\">)</span></span></span></span><span class=\"syn-meta syn-function syn-rust\"> </span><span class=\"syn-meta syn-function syn-rust\"><span class=\"syn-meta syn-block syn-rust\"><span class=\"syn-punctuation syn-section syn-block syn-begin syn-rust\">{</span></span><span class=\"syn-meta syn-block syn-rust\"><span class=\"syn-punctuation syn-section syn-block syn-end syn-rust\">}</span></span></span>\n</span></code></pre>"),
            ];
            for (src, should_be) in &inputs {
                let got = render_markdown(
                    src,
                    false,
                    &default_syntaxes(),
                    &Playground {
                        editable: true,
                        ..Playground::default()
                    },
                    Some(RustEdition::E2018),
                );
                assert_eq!(&*got, *should_be);
            }
        }
        #[test]
        fn add_playground_edition2021() {
            let inputs = [
              ("```rust\nx()\n```",
               "<pre class=\"playground\"><code class=\"syntect language-rust edition2021\"><span class=\"boring\"><span class=\"syn-source syn-rust\"><span class=\"syn-meta syn-function syn-rust\"><span class=\"syn-meta syn-function syn-rust\"><span class=\"syn-storage syn-type syn-function syn-rust\">fn</span> </span><span class=\"syn-entity syn-name syn-function syn-rust\">main</span></span><span class=\"syn-meta syn-function syn-rust\"><span class=\"syn-meta syn-function syn-parameters syn-rust\"><span class=\"syn-punctuation syn-section syn-parameters syn-begin syn-rust\">(</span></span><span class=\"syn-meta syn-function syn-rust\"><span class=\"syn-meta syn-function syn-parameters syn-rust\"><span class=\"syn-punctuation syn-section syn-parameters syn-end syn-rust\">)</span></span></span></span><span class=\"syn-meta syn-function syn-rust\"> </span><span class=\"syn-meta syn-function syn-rust\"><span class=\"syn-meta syn-block syn-rust\"><span class=\"syn-punctuation syn-section syn-block syn-begin syn-rust\">{</span>\n</span></span></span></span><span class=\"syn-source syn-rust\"><span class=\"syn-meta syn-function syn-rust\"><span class=\"syn-meta syn-block syn-rust\"><span class=\"syn-support syn-function syn-rust\">x</span><span class=\"syn-meta syn-group syn-rust\"><span class=\"syn-punctuation syn-section syn-group syn-begin syn-rust\">(</span></span><span class=\"syn-meta syn-group syn-rust\"><span class=\"syn-punctuation syn-section syn-group syn-end syn-rust\">)</span></span>\n</span></span></span><span class=\"boring\"><span class=\"syn-source syn-rust\"><span class=\"syn-meta syn-function syn-rust\"><span class=\"syn-meta syn-block syn-rust\"><span class=\"syn-punctuation syn-section syn-block syn-end syn-rust\">}</span></span></span>\n</span></span></code></pre>"),
              ("```rust\nfn main() {}\n```",
               "<pre class=\"playground\"><code class=\"syntect language-rust edition2021\"><span class=\"syn-source syn-rust\"><span class=\"syn-meta syn-function syn-rust\"><span class=\"syn-meta syn-function syn-rust\"><span class=\"syn-storage syn-type syn-function syn-rust\">fn</span> </span><span class=\"syn-entity syn-name syn-function syn-rust\">main</span></span><span class=\"syn-meta syn-function syn-rust\"><span class=\"syn-meta syn-function syn-parameters syn-rust\"><span class=\"syn-punctuation syn-section syn-parameters syn-begin syn-rust\">(</span></span><span class=\"syn-meta syn-function syn-rust\"><span class=\"syn-meta syn-function syn-parameters syn-rust\"><span class=\"syn-punctuation syn-section syn-parameters syn-end syn-rust\">)</span></span></span></span><span class=\"syn-meta syn-function syn-rust\"> </span><span class=\"syn-meta syn-function syn-rust\"><span class=\"syn-meta syn-block syn-rust\"><span class=\"syn-punctuation syn-section syn-block syn-begin syn-rust\">{</span></span><span class=\"syn-meta syn-block syn-rust\"><span class=\"syn-punctuation syn-section syn-block syn-end syn-rust\">}</span></span></span>\n</span></code></pre>"),
              ("```rust edition2015\nfn main() {}\n```",
               "<pre class=\"playground\"><code class=\"syntect language-rust edition2015\"><span class=\"syn-source syn-rust\"><span class=\"syn-meta syn-function syn-rust\"><span class=\"syn-meta syn-function syn-rust\"><span class=\"syn-storage syn-type syn-function syn-rust\">fn</span> </span><span class=\"syn-entity syn-name syn-function syn-rust\">main</span></span><span class=\"syn-meta syn-function syn-rust\"><span class=\"syn-meta syn-function syn-parameters syn-rust\"><span class=\"syn-punctuation syn-section syn-parameters syn-begin syn-rust\">(</span></span><span class=\"syn-meta syn-function syn-rust\"><span class=\"syn-meta syn-function syn-parameters syn-rust\"><span class=\"syn-punctuation syn-section syn-parameters syn-end syn-rust\">)</span></span></span></span><span class=\"syn-meta syn-function syn-rust\"> </span><span class=\"syn-meta syn-function syn-rust\"><span class=\"syn-meta syn-block syn-rust\"><span class=\"syn-punctuation syn-section syn-block syn-begin syn-rust\">{</span></span><span class=\"syn-meta syn-block syn-rust\"><span class=\"syn-punctuation syn-section syn-block syn-end syn-rust\">}</span></span></span>\n</span></code></pre>"),
              ("```rust edition2018\nfn main() {}\n```",
               "<pre class=\"playground\"><code class=\"syntect language-rust edition2018\"><span class=\"syn-source syn-rust\"><span class=\"syn-meta syn-function syn-rust\"><span class=\"syn-meta syn-function syn-rust\"><span class=\"syn-storage syn-type syn-function syn-rust\">fn</span> </span><span class=\"syn-entity syn-name syn-function syn-rust\">main</span></span><span class=\"syn-meta syn-function syn-rust\"><span class=\"syn-meta syn-function syn-parameters syn-rust\"><span class=\"syn-punctuation syn-section syn-parameters syn-begin syn-rust\">(</span></span><span class=\"syn-meta syn-function syn-rust\"><span class=\"syn-meta syn-function syn-parameters syn-rust\"><span class=\"syn-punctuation syn-section syn-parameters syn-end syn-rust\">)</span></span></span></span><span class=\"syn-meta syn-function syn-rust\"> </span><span class=\"syn-meta syn-function syn-rust\"><span class=\"syn-meta syn-block syn-rust\"><span class=\"syn-punctuation syn-section syn-block syn-begin syn-rust\">{</span></span><span class=\"syn-meta syn-block syn-rust\"><span class=\"syn-punctuation syn-section syn-block syn-end syn-rust\">}</span></span></span>\n</span></code></pre>"),
            ];
            for (src, should_be) in &inputs {
                let got = render_markdown(
                    src,
                    false,
                    &default_syntaxes(),
                    &Playground {
                        editable: true,
                        ..Playground::default()
                    },
                    Some(RustEdition::E2021),
                );
                assert_eq!(&*got, *should_be);
            }
        }
        #[test]
        fn no_add_playground_to_other_languages() {
            let inputs = [
              ("```html,testhtml\n<p>\n```",
               "<pre><code class=\"syntect language-html testhtml\"><span class=\"syn-text syn-html syn-basic\"><span class=\"syn-meta syn-tag syn-block syn-any syn-html\"><span class=\"syn-punctuation syn-definition syn-tag syn-begin syn-html\">&lt;</span><span class=\"syn-entity syn-name syn-tag syn-block syn-any syn-html\">p</span><span class=\"syn-punctuation syn-definition syn-tag syn-end syn-html\">&gt;</span></span>\n</span></code></pre>"),
              ("```js es7\nf()\n```",
               "<pre><code class=\"syntect language-js es7\"><span class=\"syn-source syn-js\"><span class=\"syn-meta syn-function-call syn-js\"><span class=\"syn-variable syn-function syn-js\">f</span><span class=\"syn-meta syn-group syn-js\"><span class=\"syn-punctuation syn-section syn-group syn-js\">(</span></span><span class=\"syn-meta syn-group syn-js\"><span class=\"syn-punctuation syn-section syn-group syn-js\">)</span></span></span>\n</span></code></pre>"),
            ];
            for (src, should_be) in &inputs {
                let got = render_markdown(
                    src,
                    false,
                    &default_syntaxes(),
                    &Playground {
                        editable: true,
                        ..Playground::default()
                    },
                    Some(RustEdition::E2021),
                );
                assert_eq!(&*got, *should_be);
            }
        }
    }

    #[allow(deprecated)]
    mod id_from_content {
        use super::super::id_from_content;

        #[test]
        fn it_generates_anchors() {
            assert_eq!(
                id_from_content("## Method-call expressions"),
                "method-call-expressions"
            );
            assert_eq!(id_from_content("## **Bold** title"), "bold-title");
            assert_eq!(id_from_content("## `Code` title"), "code-title");
            assert_eq!(
                id_from_content("## title <span dir=rtl>foo</span>"),
                "title-foo"
            );
        }

        #[test]
        fn it_generates_anchors_from_non_ascii_initial() {
            assert_eq!(
                id_from_content("## `--passes`: add more rustdoc passes"),
                "--passes-add-more-rustdoc-passes"
            );
            assert_eq!(
                id_from_content("## 中文標題 CJK title"),
                "中文標題-cjk-title"
            );
            assert_eq!(id_from_content("## Über"), "Über");
        }
    }

    mod html_munging {
        use super::super::{normalize_id, unique_id_from_content};

        #[test]
        fn it_normalizes_ids() {
            assert_eq!(
                normalize_id("`--passes`: add more rustdoc passes"),
                "--passes-add-more-rustdoc-passes"
            );
            assert_eq!(
                normalize_id("Method-call 🐙 expressions \u{1f47c}"),
                "method-call--expressions-"
            );
            assert_eq!(normalize_id("_-_12345"), "_-_12345");
            assert_eq!(normalize_id("12345"), "12345");
            assert_eq!(normalize_id("中文"), "中文");
            assert_eq!(normalize_id("にほんご"), "にほんご");
            assert_eq!(normalize_id("한국어"), "한국어");
            assert_eq!(normalize_id(""), "");
        }

        #[test]
        fn it_generates_unique_ids_from_content() {
            // Same id if not given shared state
            assert_eq!(
                unique_id_from_content("## 中文標題 CJK title", &mut Default::default()),
                "中文標題-cjk-title"
            );
            assert_eq!(
                unique_id_from_content("## 中文標題 CJK title", &mut Default::default()),
                "中文標題-cjk-title"
            );

            // Different id if given shared state
            let mut id_counter = Default::default();
            assert_eq!(unique_id_from_content("## Über", &mut id_counter), "Über");
            assert_eq!(
                unique_id_from_content("## 中文標題 CJK title", &mut id_counter),
                "中文標題-cjk-title"
            );
            assert_eq!(unique_id_from_content("## Über", &mut id_counter), "Über-1");
            assert_eq!(unique_id_from_content("## Über", &mut id_counter), "Über-2");
        }
    }

    #[test]
    fn escaped_brackets() {
        assert_eq!(bracket_escape(""), "");
        assert_eq!(bracket_escape("<"), "&lt;");
        assert_eq!(bracket_escape(">"), "&gt;");
        assert_eq!(bracket_escape("<>"), "&lt;&gt;");
        assert_eq!(bracket_escape("<test>"), "&lt;test&gt;");
        assert_eq!(bracket_escape("a<test>b"), "a&lt;test&gt;b");
    }
}<|MERGE_RESOLUTION|>--- conflicted
+++ resolved
@@ -197,26 +197,21 @@
 }
 
 /// Wrapper around the pulldown-cmark parser for rendering markdown to HTML.
-<<<<<<< HEAD
 pub fn render_markdown(
     text: &str,
-    curly_quotes: bool,
+    smart_punctuation: bool,
     syntaxes: &SyntaxSet,
     playground_config: &Playground,
     default_edition: Option<RustEdition>,
 ) -> String {
     render_markdown_with_path(
         text,
-        curly_quotes,
+        smart_punctuation,
         None,
         syntaxes,
         playground_config,
         default_edition,
     )
-=======
-pub fn render_markdown(text: &str, smart_punctuation: bool) -> String {
-    render_markdown_with_path(text, smart_punctuation, None)
->>>>>>> 94b922d2
 }
 
 pub fn new_cmark_parser(text: &str, smart_punctuation: bool) -> Parser<'_> {
@@ -234,23 +229,15 @@
 
 pub fn render_markdown_with_path(
     text: &str,
-<<<<<<< HEAD
-    curly_quotes: bool,
+    smart_punctuation: bool,
     path: Option<&Path>,
     syntaxes: &SyntaxSet,
     playground_config: &Playground,
     default_edition: Option<RustEdition>,
 ) -> String {
     let mut s = String::with_capacity(text.len() * 3 / 2);
-    let p = new_cmark_parser(text, curly_quotes);
+    let p = new_cmark_parser(text, smart_punctuation);
     let mut highlighter = SyntaxHighlighter::new(playground_config, default_edition);
-=======
-    smart_punctuation: bool,
-    path: Option<&Path>,
-) -> String {
-    let mut s = String::with_capacity(text.len() * 3 / 2);
-    let p = new_cmark_parser(text, smart_punctuation);
->>>>>>> 94b922d2
     let events = p
         .map(clean_codeblock_headers)
         .map(|event| adjust_links(event, path))
