--- conflicted
+++ resolved
@@ -107,17 +107,11 @@
                 within_anchored_section = true;
             }
         } else if !ANCHOR_END.is_match(l) {
-<<<<<<< HEAD
             if !cutoff_commented_lines { // do not include 'dashed' lines (for epub format)
                 output.push_str("# ");
                 output.push_str(l);
-                output.push_str("\n");
-            }
-=======
-            output.push_str("# ");
-            output.push_str(l);
-            output.push('\n');
->>>>>>> 33d3d9c3
+                output.push('\n');
+            }
         }
     }
 
