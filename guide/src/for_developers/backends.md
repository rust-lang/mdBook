--- conflicted
+++ resolved
@@ -34,10 +34,6 @@
 ```rust,should_panic
 # // this sample panics because it can't open stdin
 // src/main.rs
-<<<<<<< HEAD
-
-=======
->>>>>>> fff6087f
 use std::io;
 use mdbook_renderer::RenderContext;
 
@@ -189,11 +185,7 @@
 And then you can create the config struct,
 
 ```rust
-<<<<<<< HEAD
-use serde::{Serialize, Deserialize};
-=======
 use serde_derive::{Serialize, Deserialize};
->>>>>>> fff6087f
 
 fn main() {
 
