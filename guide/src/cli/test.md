# The test command

When writing a book, you may want to provide some code samples,
and it's important that these be kept accurate as your software API evolves.
For example,
[The Rust Programming Book](https://doc.rust-lang.org/stable/book/) uses a lot
of code samples that could become outdated as the language evolves.

MdBook supports a `test` command which runs code samples in your book as doc tests to verify they
will compile, and, optionally, run correctly.
For details on how to specify the test to be done and outcome to be expected, see [Code Blocks](/format/mdbook.md#code-blocks).

At the moment, mdBook only supports doc *tests* written in Rust, although code samples can be written and *displayed* in many programming languages.

#### Specify a directory

The `test` command can take a directory as an argument to use as the book's root
instead of the current working directory.

```bash
mdbook test path/to/book
```

#### `--dest-dir`

The `--dest-dir` (`-d`) option allows you to change the output directory for the
book. Relative paths are interpreted relative to the book's root directory. If
not specified it will default to the value of the `build.build-dir` key in
`book.toml`, or to `./book`.

#### `--chapter`

The `--chapter` (`-c`) option allows you to test a specific chapter of the
book using the chapter name or the relative path to the chapter.

#### `--library-path` `[`deprecated`]`

***Note*** This argument is deprecated.  Since Rust edition 2018, the compiler needs an explicit `--extern` argument for each external crate used in a  doc test, it no longer simply scans the library path for likely-looking crates.  
New projects should list external crates as dependencies in a **Cargo.toml** file and reference that file in your ***book.toml***, as described in [rust configuration](/format/configuration/general.html#rust-options).

The `--library-path` (`-L`) option allows you to add directories to the library
search path used by `rustdoc` when it builds and tests the examples. Multiple
directories can be specified with multiple options (`-L foo -L bar`) or with a
comma-delimited list (`-L foo,bar`). The path should point to the Cargo
[build cache](https://doc.rust-lang.org/cargo/guide/build-cache.html) `deps` directory that
contains the build output of your project. For example, if your Rust project's book is in a directory
named `my-book`, the following command would include the crate's dependencies when running `test`:

```shell
mdbook test my-book -L target/debug/deps/
```

See the `rustdoc` command-line [documentation](https://doc.rust-lang.org/rustdoc/command-line-arguments.html#-l--library-path-where-to-look-for-dependencies)
<<<<<<< HEAD
for more information.
=======
for more information.

#### `--chapter`

The `--chapter` (`-c`) option allows you to test a specific chapter of the
book using the chapter name or the relative path to the chapter.
>>>>>>> fff6087f
<|MERGE_RESOLUTION|>--- conflicted
+++ resolved
@@ -51,13 +51,9 @@
 ```
 
 See the `rustdoc` command-line [documentation](https://doc.rust-lang.org/rustdoc/command-line-arguments.html#-l--library-path-where-to-look-for-dependencies)
-<<<<<<< HEAD
-for more information.
-=======
 for more information.
 
 #### `--chapter`
 
 The `--chapter` (`-c`) option allows you to test a specific chapter of the
-book using the chapter name or the relative path to the chapter.
->>>>>>> fff6087f
+book using the chapter name or the relative path to the chapter.